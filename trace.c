--- conflicted
+++ resolved
@@ -190,14 +190,9 @@
 	print_trace_line(&trace_perf_key, &buf);
 }
 
-<<<<<<< HEAD
-__attribute__((__format__ (__printf__, 2, 3)))
-void trace_printf_key(const char *key, const char *fmt, ...)
-=======
 #ifndef HAVE_VARIADIC_MACROS
 
 void trace_printf(const char *format, ...)
->>>>>>> 7b21a284
 {
 	va_list ap;
 	va_start(ap, format);
