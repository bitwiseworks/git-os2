# Test framework for git.  See t/README for usage.
#
# Copyright (c) 2005 Junio C Hamano
#
# This program is free software: you can redistribute it and/or modify
# it under the terms of the GNU General Public License as published by
# the Free Software Foundation, either version 2 of the License, or
# (at your option) any later version.
#
# This program is distributed in the hope that it will be useful,
# but WITHOUT ANY WARRANTY; without even the implied warranty of
# MERCHANTABILITY or FITNESS FOR A PARTICULAR PURPOSE.  See the
# GNU General Public License for more details.
#
# You should have received a copy of the GNU General Public License
# along with this program.  If not, see https://www.gnu.org/licenses/ .

# Test the binaries we have just built.  The tests are kept in
# t/ subdirectory and are run in 'trash directory' subdirectory.
if test -z "$TEST_DIRECTORY"
then
	# ensure that TEST_DIRECTORY is an absolute path so that it
	# is valid even if the current working directory is changed
	TEST_DIRECTORY=$(pwd)
else
	# The TEST_DIRECTORY will always be the path to the "t"
	# directory in the git.git checkout. This is overridden by
	# e.g. t/lib-subtest.sh, but only because its $(pwd) is
	# different. Those tests still set "$TEST_DIRECTORY" to the
	# same path.
	#
	# See use of "$GIT_BUILD_DIR" and "$TEST_DIRECTORY" below for
	# hard assumptions about "$GIT_BUILD_DIR/t" existing and being
	# the "$TEST_DIRECTORY", and e.g. "$TEST_DIRECTORY/helper"
	# needing to exist.
	TEST_DIRECTORY=$(cd "$TEST_DIRECTORY" && pwd) || exit 1
fi
GIT_BUILD_DIR="${GIT_BUILD_DIR:-${TEST_DIRECTORY%/t}}"
if test "$TEST_DIRECTORY" = "$GIT_BUILD_DIR"
then
	echo "PANIC: Running in a $TEST_DIRECTORY that doesn't end in '/t'?" >&2
	exit 1
fi
if test -f "$GIT_BUILD_DIR/GIT-BUILD-DIR"
then
	GIT_BUILD_DIR="$(cat "$GIT_BUILD_DIR/GIT-BUILD-DIR")" || exit 1
	# On Windows, we must convert Windows paths lest they contain a colon
	case "$(uname -s)" in
	*MINGW*)
		GIT_BUILD_DIR="$(cygpath -au "$GIT_BUILD_DIR")"
		;;
	esac
fi

# Prepend a string to a VAR using an arbitrary ":" delimiter, not
# adding the delimiter if VAR or VALUE is empty. I.e. a generalized:
#
#	VAR=$1${VAR:+${1:+$2}$VAR}
#
# Usage (using ":" as the $2 delimiter):
#
#	prepend_var VAR : VALUE
prepend_var () {
	eval "$1=\"$3\${$1:+${3:+$2}\$$1}\""
}

# If [AL]SAN is in effect we want to abort so that we notice
# problems. The GIT_SAN_OPTIONS variable can be used to set common
# defaults shared between [AL]SAN_OPTIONS.
prepend_var GIT_SAN_OPTIONS : abort_on_error=1
prepend_var GIT_SAN_OPTIONS : strip_path_prefix="$GIT_BUILD_DIR/"

# If we were built with ASAN, it may complain about leaks
# of program-lifetime variables. Disable it by default to lower
# the noise level. This needs to happen at the start of the script,
# before we even do our "did we build git yet" check (since we don't
# want that one to complain to stderr).
prepend_var ASAN_OPTIONS : $GIT_SAN_OPTIONS
prepend_var ASAN_OPTIONS : detect_leaks=0
export ASAN_OPTIONS

prepend_var LSAN_OPTIONS : $GIT_SAN_OPTIONS
prepend_var LSAN_OPTIONS : exitcode=0
prepend_var LSAN_OPTIONS : fast_unwind_on_malloc=0
export LSAN_OPTIONS

prepend_var UBSAN_OPTIONS : $GIT_SAN_OPTIONS
export UBSAN_OPTIONS

# The TEST_OUTPUT_DIRECTORY will be overwritten via GIT-BUILD-OPTIONS. So in
# case the caller has manually set up this variable via the environment we must
# make sure to not overwrite that value, and thus we save it into
# TEST_OUTPUT_DIRECTORY_OVERRIDE here.
if test -n "$TEST_OUTPUT_DIRECTORY" && test -z "$TEST_OUTPUT_DIRECTORY_OVERRIDE"
then
	TEST_OUTPUT_DIRECTORY_OVERRIDE=$TEST_OUTPUT_DIRECTORY
fi

if test ! -f "$GIT_BUILD_DIR"/GIT-BUILD-OPTIONS
then
	echo >&2 'error: GIT-BUILD-OPTIONS missing (has Git been built?).'
	exit 1
fi
. "$GIT_BUILD_DIR"/GIT-BUILD-OPTIONS
export PERL_PATH SHELL_PATH

if test -z "$TEST_OUTPUT_DIRECTORY"
then
	# Similarly, override this to store the test-results subdir
	# elsewhere
	TEST_OUTPUT_DIRECTORY=$TEST_DIRECTORY
fi

# In t0000, we need to override test directories of nested testcases. In case
# the developer has TEST_OUTPUT_DIRECTORY part of his build options, then we'd
# reset this value to instead contain what the developer has specified. We thus
# have this knob to allow overriding the directory.
if test -n "${TEST_OUTPUT_DIRECTORY_OVERRIDE}"
then
	TEST_OUTPUT_DIRECTORY="${TEST_OUTPUT_DIRECTORY_OVERRIDE}"
fi

# Disallow the use of abbreviated options in the test suite by default
if test -z "${GIT_TEST_DISALLOW_ABBREVIATED_OPTIONS}"
then
	GIT_TEST_DISALLOW_ABBREVIATED_OPTIONS=true
	export GIT_TEST_DISALLOW_ABBREVIATED_OPTIONS
fi

# Explicitly set the default branch name for testing, to avoid the
# transitory "git init" warning under --verbose.
: ${GIT_TEST_DEFAULT_INITIAL_BRANCH_NAME:=master}
export GIT_TEST_DEFAULT_INITIAL_BRANCH_NAME

################################################################
# It appears that people try to run tests without building...
"${GIT_TEST_INSTALLED:-$GIT_BUILD_DIR}/git$X" >/dev/null
if test $? != 1
then
	if test -n "$GIT_TEST_INSTALLED"
	then
		echo >&2 "error: there is no working Git at '$GIT_TEST_INSTALLED'"
	else
		echo >&2 'error: you do not seem to have built git yet.'
	fi
	exit 1
fi

store_arg_to=
opt_required_arg=
# $1: option string
# $2: name of the var where the arg will be stored
mark_option_requires_arg () {
	if test -n "$opt_required_arg"
	then
		echo "error: options that require args cannot be bundled" \
			"together: '$opt_required_arg' and '$1'" >&2
		exit 1
	fi
	opt_required_arg=$1
	store_arg_to=$2
}

# These functions can be overridden e.g. to output JUnit XML
start_test_output () { :; }
start_test_case_output () { :; }
finalize_test_case_output () { :; }
finalize_test_output () { :; }

parse_option () {
	local opt="$1"

	case "$opt" in
	-d|--d|--de|--deb|--debu|--debug)
		debug=t ;;
	-i|--i|--im|--imm|--imme|--immed|--immedi|--immedia|--immediat|--immediate)
		immediate=t ;;
	-l|--l|--lo|--lon|--long|--long-|--long-t|--long-te|--long-tes|--long-test|--long-tests)
		GIT_TEST_LONG=t; export GIT_TEST_LONG ;;
	-r)
		mark_option_requires_arg "$opt" run_list
		;;
	--run=*)
		run_list=${opt#--*=} ;;
	-h|--h|--he|--hel|--help)
		help=t ;;
	-v|--v|--ve|--ver|--verb|--verbo|--verbos|--verbose)
		verbose=t ;;
	--verbose-only=*)
		verbose_only=${opt#--*=}
		;;
	-q|--q|--qu|--qui|--quie|--quiet)
		# Ignore --quiet under a TAP::Harness. Saying how many tests
		# passed without the ok/not ok details is always an error.
		test -z "$HARNESS_ACTIVE" && quiet=t ;;
	--with-dashes)
		with_dashes=t ;;
	--no-bin-wrappers)
		no_bin_wrappers=t ;;
	--no-color)
		color= ;;
	--va|--val|--valg|--valgr|--valgri|--valgrin|--valgrind)
		valgrind=memcheck
		tee=t
		;;
	--valgrind=*)
		valgrind=${opt#--*=}
		tee=t
		;;
	--valgrind-only=*)
		valgrind_only=${opt#--*=}
		tee=t
		;;
	--tee)
		tee=t ;;
	--root=*)
		root=${opt#--*=} ;;
	--chain-lint)
		GIT_TEST_CHAIN_LINT=1 ;;
	--no-chain-lint)
		GIT_TEST_CHAIN_LINT=0 ;;
	-x)
		trace=t ;;
	-V|--verbose-log)
		verbose_log=t
		tee=t
		;;
	--write-junit-xml)
		. "$TEST_DIRECTORY/test-lib-junit.sh"
		;;
	--github-workflow-markup)
		. "$TEST_DIRECTORY/test-lib-github-workflow-markup.sh"
		;;
	--stress)
		stress=t ;;
	--stress=*)
		echo "error: --stress does not accept an argument: '$opt'" >&2
		echo "did you mean --stress-jobs=${opt#*=} or --stress-limit=${opt#*=}?" >&2
		exit 1
		;;
	--stress-jobs=*)
		stress=t;
		stress_jobs=${opt#--*=}
		case "$stress_jobs" in
		*[!0-9]*|0*|"")
			echo "error: --stress-jobs=<N> requires the number of jobs to run" >&2
			exit 1
			;;
		*)	# Good.
			;;
		esac
		;;
	--stress-limit=*)
		stress=t;
		stress_limit=${opt#--*=}
		case "$stress_limit" in
		*[!0-9]*|0*|"")
			echo "error: --stress-limit=<N> requires the number of repetitions" >&2
			exit 1
			;;
		*)	# Good.
			;;
		esac
		;;
	--invert-exit-code)
		invert_exit_code=t
		;;
	*)
		echo "error: unknown test option '$opt'" >&2; exit 1 ;;
	esac
}

# Parse options while taking care to leave $@ intact, so we will still
# have all the original command line options when executing the test
# script again for '--tee' and '--verbose-log' later.
for opt
do
	if test -n "$store_arg_to"
	then
		eval $store_arg_to=\$opt
		store_arg_to=
		opt_required_arg=
		continue
	fi

	case "$opt" in
	--*|-?)
		parse_option "$opt" ;;
	-?*)
		# bundled short options must be fed separately to parse_option
		opt=${opt#-}
		while test -n "$opt"
		do
			extra=${opt#?}
			this=${opt%$extra}
			opt=$extra
			parse_option "-$this"
		done
		;;
	*)
		echo "error: unknown test option '$opt'" >&2; exit 1 ;;
	esac
done
if test -n "$store_arg_to"
then
	echo "error: $opt_required_arg requires an argument" >&2
	exit 1
fi

if test -n "$valgrind_only"
then
	test -z "$valgrind" && valgrind=memcheck
	test -z "$verbose" && verbose_only="$valgrind_only"
elif test -n "$valgrind"
then
	test -z "$verbose_log" && verbose=t
fi

if test -n "$stress"
then
	verbose=t
	trace=t
	immediate=t
fi

TEST_STRESS_JOB_SFX="${GIT_TEST_STRESS_JOB_NR:+.stress-$GIT_TEST_STRESS_JOB_NR}"
TEST_NAME="$(basename "$0" .sh)"
TEST_NUMBER="${TEST_NAME%%-*}"
TEST_NUMBER="${TEST_NUMBER#t}"
TEST_RESULTS_DIR="$TEST_OUTPUT_DIRECTORY/test-results"
TEST_RESULTS_BASE="$TEST_RESULTS_DIR/$TEST_NAME$TEST_STRESS_JOB_SFX"
TEST_RESULTS_SAN_FILE_PFX=trace
TEST_RESULTS_SAN_DIR_SFX=leak
TEST_RESULTS_SAN_FILE=
TEST_RESULTS_SAN_DIR="$TEST_RESULTS_BASE.$TEST_RESULTS_SAN_DIR_SFX"
TRASH_DIRECTORY="trash directory.$TEST_NAME$TEST_STRESS_JOB_SFX"
test -n "$root" && TRASH_DIRECTORY="$root/$TRASH_DIRECTORY"
case "$TRASH_DIRECTORY" in
/*) ;; # absolute path is good
 *) TRASH_DIRECTORY="$TEST_OUTPUT_DIRECTORY/$TRASH_DIRECTORY" ;;
esac

# If --stress was passed, run this test repeatedly in several parallel loops.
if test "$GIT_TEST_STRESS_STARTED" = "done"
then
	: # Don't stress test again.
elif test -n "$stress"
then
	if test -n "$stress_jobs"
	then
		job_count=$stress_jobs
	elif test -n "$GIT_TEST_STRESS_LOAD"
	then
		job_count="$GIT_TEST_STRESS_LOAD"
	elif job_count=$(getconf _NPROCESSORS_ONLN 2>/dev/null) &&
	     test -n "$job_count"
	then
		job_count=$((2 * $job_count))
	else
		job_count=8
	fi

	mkdir -p "$TEST_RESULTS_DIR"
	stressfail="$TEST_RESULTS_BASE.stress-failed"
	rm -f "$stressfail"

	stress_exit=0
	trap '
		kill $job_pids 2>/dev/null
		wait
		stress_exit=1
	' TERM INT HUP

	job_pids=
	job_nr=0
	while test $job_nr -lt "$job_count"
	do
		(
			GIT_TEST_STRESS_STARTED=done
			GIT_TEST_STRESS_JOB_NR=$job_nr
			export GIT_TEST_STRESS_STARTED GIT_TEST_STRESS_JOB_NR

			trap '
				kill $test_pid 2>/dev/null
				wait
				exit 1
			' TERM INT

			cnt=1
			while ! test -e "$stressfail" &&
			      { test -z "$stress_limit" ||
				test $cnt -le $stress_limit ; }
			do
				$TEST_SHELL_PATH "$0" "$@" >"$TEST_RESULTS_BASE.stress-$job_nr.out" 2>&1 &
				test_pid=$!

				if wait $test_pid
				then
					printf "OK   %2d.%d\n" $GIT_TEST_STRESS_JOB_NR $cnt
				else
					echo $GIT_TEST_STRESS_JOB_NR >>"$stressfail"
					printf "FAIL %2d.%d\n" $GIT_TEST_STRESS_JOB_NR $cnt
				fi
				cnt=$(($cnt + 1))
			done
		) &
		job_pids="$job_pids $!"
		job_nr=$(($job_nr + 1))
	done

	wait

	if test -f "$stressfail"
	then
		stress_exit=1
		echo "Log(s) of failed test run(s):"
		for failed_job_nr in $(sort -n "$stressfail")
		do
			echo "Contents of '$TEST_RESULTS_BASE.stress-$failed_job_nr.out':"
			cat "$TEST_RESULTS_BASE.stress-$failed_job_nr.out"
		done
		rm -rf "$TRASH_DIRECTORY.stress-failed"
		# Move the last one.
		mv "$TRASH_DIRECTORY.stress-$failed_job_nr" "$TRASH_DIRECTORY.stress-failed"
	fi

	exit $stress_exit
fi

# if --tee was passed, write the output not only to the terminal, but
# additionally to the file test-results/$BASENAME.out, too.
if test "$GIT_TEST_TEE_STARTED" = "done"
then
	: # do not redirect again
elif test -n "$tee"
then
	mkdir -p "$TEST_RESULTS_DIR"

	# Make this filename available to the sub-process in case it is using
	# --verbose-log.
	GIT_TEST_TEE_OUTPUT_FILE=$TEST_RESULTS_BASE.out
	export GIT_TEST_TEE_OUTPUT_FILE

	# Truncate before calling "tee -a" to get rid of the results
	# from any previous runs.
	>"$GIT_TEST_TEE_OUTPUT_FILE"

	(GIT_TEST_TEE_STARTED=done ${TEST_SHELL_PATH} "$0" "$@" 2>&1;
	 echo $? >"$TEST_RESULTS_BASE.exit") | tee -a "$GIT_TEST_TEE_OUTPUT_FILE"
	test "$(cat "$TEST_RESULTS_BASE.exit")" = 0
	exit
fi

if test -n "$trace" && test -n "$test_untraceable"
then
	# '-x' tracing requested, but this test script can't be reliably
	# traced, unless it is run with a Bash version supporting
	# BASH_XTRACEFD (introduced in Bash v4.1).
	#
	# Perform this version check _after_ the test script was
	# potentially re-executed with $TEST_SHELL_PATH for '--tee' or
	# '--verbose-log', so the right shell is checked and the
	# warning is issued only once.
	if test -n "$BASH_VERSION" && eval '
	     test ${BASH_VERSINFO[0]} -gt 4 || {
	       test ${BASH_VERSINFO[0]} -eq 4 &&
	       test ${BASH_VERSINFO[1]} -ge 1
	     }
	   '
	then
		: Executed by a Bash version supporting BASH_XTRACEFD.  Good.
	else
		echo >&2 "warning: ignoring -x; '$0' is untraceable without BASH_XTRACEFD"
		trace=
	fi
fi
if test -n "$trace" && test -z "$verbose_log"
then
	verbose=t
fi

<<<<<<< HEAD
# sava	2009-02-23	todo PATH_SEPARATOR for OS/2 (':' to ';')
=======
# Since bash 5.0, checkwinsize is enabled by default which does
# update the COLUMNS variable every time a non-builtin command
# completes, even for non-interactive shells.
# Disable that since we are aiming for repeatability.
test -n "$BASH_VERSION" && shopt -u checkwinsize 2>/dev/null
>>>>>>> 09c274df

# For repeatability, reset the environment to known value.
# TERM is sanitized below, after saving color control sequences.
LANG=C
LC_ALL=C
PAGER=cat
TZ=UTC
COLUMNS=80
export LANG LC_ALL PAGER TZ COLUMNS
EDITOR=:

# A call to "unset" with no arguments causes at least Solaris 10
# /usr/xpg4/bin/sh and /bin/ksh to bail out.  So keep the unsets
# deriving from the command substitution clustered with the other
# ones.
unset VISUAL EMAIL LANGUAGE $(env | sed -n \
	-e '/^GIT_TRACE/d' \
	-e '/^GIT_DEBUG/d' \
	-e '/^GIT_TEST/d' \
	-e '/^GIT_.*_TEST/d' \
	-e '/^GIT_PROVE/d' \
	-e '/^GIT_VALGRIND/d' \
	-e '/^GIT_UNZIP/d' \
	-e '/^GIT_PERF_/d' \
	-e '/^GIT_CURL_VERBOSE/d' \
	-e '/^GIT_TRACE_CURL/d' \
	-e '/^GIT_BUILD_DIR/d' \
	-e 's/^\(GIT_[^=]*\)=.*/\1/p'
)
unset XDG_CACHE_HOME
unset XDG_CONFIG_HOME
unset GITPERLLIB
unset GIT_TRACE2_PARENT_NAME
unset GIT_TRACE2_PARENT_SID
TEST_AUTHOR_LOCALNAME=author
TEST_AUTHOR_DOMAIN=example.com
GIT_AUTHOR_EMAIL=${TEST_AUTHOR_LOCALNAME}@${TEST_AUTHOR_DOMAIN}
GIT_AUTHOR_NAME='A U Thor'
GIT_AUTHOR_DATE='1112354055 +0200'
TEST_COMMITTER_LOCALNAME=committer
TEST_COMMITTER_DOMAIN=example.com
GIT_COMMITTER_EMAIL=${TEST_COMMITTER_LOCALNAME}@${TEST_COMMITTER_DOMAIN}
GIT_COMMITTER_NAME='C O Mitter'
GIT_COMMITTER_DATE='1112354055 +0200'
GIT_MERGE_VERBOSITY=5
GIT_MERGE_AUTOEDIT=no
export GIT_MERGE_VERBOSITY GIT_MERGE_AUTOEDIT
export GIT_AUTHOR_EMAIL GIT_AUTHOR_NAME
export GIT_COMMITTER_EMAIL GIT_COMMITTER_NAME
export GIT_COMMITTER_DATE GIT_AUTHOR_DATE
export EDITOR

GIT_DEFAULT_HASH="${GIT_TEST_DEFAULT_HASH:-sha1}"
export GIT_DEFAULT_HASH
GIT_DEFAULT_REF_FORMAT="${GIT_TEST_DEFAULT_REF_FORMAT:-files}"
export GIT_DEFAULT_REF_FORMAT

# Tests using GIT_TRACE typically don't want <timestamp> <file>:<line> output
GIT_TRACE_BARE=1
export GIT_TRACE_BARE

# Some tests scan the GIT_TRACE2_EVENT feed for events, but the
# default depth is 2, which frequently causes issues when the
# events are wrapped in new regions. Set it to a sufficiently
# large depth to avoid custom changes in the test suite.
GIT_TRACE2_EVENT_NESTING=100
export GIT_TRACE2_EVENT_NESTING

# Use specific version of the index file format
if test -n "${GIT_TEST_INDEX_VERSION:+isset}"
then
	GIT_INDEX_VERSION="$GIT_TEST_INDEX_VERSION"
	export GIT_INDEX_VERSION
fi

if test -n "$GIT_TEST_PERL_FATAL_WARNINGS"
then
	GIT_PERL_FATAL_WARNINGS=1
	export GIT_PERL_FATAL_WARNINGS
fi

case $GIT_TEST_FSYNC in
'')
	GIT_TEST_FSYNC=0
	export GIT_TEST_FSYNC
	;;
esac

# Protect ourselves from common misconfiguration to export
# CDPATH into the environment
unset CDPATH

unset GREP_OPTIONS
unset UNZIP

case $(echo $GIT_TRACE |tr "[A-Z]" "[a-z]") in
1|2|true)
	GIT_TRACE=4
	;;
esac

# Line feed
LF='
'

# Single quote
SQ=\'

# UTF-8 ZERO WIDTH NON-JOINER, which HFS+ ignores
# when case-folding filenames
u200c=$(printf '\342\200\214')

export _x05 _x35 LF u200c EMPTY_TREE EMPTY_BLOB ZERO_OID OID_REGEX

test "x$TERM" != "xdumb" && (
		test -t 1 &&
		tput bold >/dev/null 2>&1 &&
		tput setaf 1 >/dev/null 2>&1 &&
		tput sgr0 >/dev/null 2>&1
	) &&
	color=t

if test -n "$color"
then
	# Save the color control sequences now rather than run tput
	# each time say_color() is called.  This is done for two
	# reasons:
	#   * TERM will be changed to dumb
	#   * HOME will be changed to a temporary directory and tput
	#     might need to read ~/.terminfo from the original HOME
	#     directory to get the control sequences
	# Note:  This approach assumes the control sequences don't end
	# in a newline for any terminal of interest (command
	# substitutions strip trailing newlines).  Given that most
	# (all?) terminals in common use are related to ECMA-48, this
	# shouldn't be a problem.
	say_color_error=$(tput bold; tput setaf 1) # bold red
	say_color_skip=$(tput setaf 4) # blue
	say_color_warn=$(tput setaf 3) # brown/yellow
	say_color_pass=$(tput setaf 2) # green
	say_color_info=$(tput setaf 6) # cyan
	say_color_reset=$(tput sgr0)
	say_color_="" # no formatting for normal text
	say_color () {
		test -z "$1" && test -n "$quiet" && return
		eval "say_color_color=\$say_color_$1"
		shift
		printf "%s\\n" "$say_color_color$*$say_color_reset"
	}
else
	say_color() {
		test -z "$1" && test -n "$quiet" && return
		shift
		printf "%s\n" "$*"
	}
fi

USER_TERM="$TERM"
TERM=dumb
export TERM USER_TERM

# What is written by tests to stdout and stderr is sent to different places
# depending on the test mode (e.g. /dev/null in non-verbose mode, piped to tee
# with --tee option, etc.). We save the original stdin to FD #6 and stdout and
# stderr to #5 and #7, so that the test framework can use them (e.g. for
# printing errors within the test framework) independently of the test mode.
exec 5>&1
exec 6<&0
exec 7>&2

_error_exit () {
	finalize_test_output
	GIT_EXIT_OK=t
	exit 1
}

error () {
	say_color error "error: $*"
	_error_exit
}

BUG () {
	error >&7 "bug in the test script: $*"
}

BAIL_OUT () {
	test $# -ne 1 && BUG "1 param"

	# Do not change "Bail out! " string. It's part of TAP syntax:
	# https://testanything.org/tap-specification.html
	local bail_out="Bail out! "
	local message="$1"

	say_color >&5 error $bail_out "$message"
	_error_exit
}

say () {
	say_color info "$*"
}

if test -n "$HARNESS_ACTIVE"
then
	if test "$verbose" = t || test -n "$verbose_only"
	then
		BAIL_OUT 'verbose mode forbidden under TAP harness; try --verbose-log'
	fi
fi

test "${test_description}" != "" ||
error "Test script did not set test_description."

if test "$help" = "t"
then
	printf '%s\n' "$test_description"
	exit 0
fi

if test "$verbose_log" = "t"
then
	exec 3>>"$GIT_TEST_TEE_OUTPUT_FILE" 4>&3
elif test "$verbose" = "t"
then
	exec 4>&2 3>&1
else
	exec 4>/dev/null 3>/dev/null
fi

# Send any "-x" output directly to stderr to avoid polluting tests
# which capture stderr. We can do this unconditionally since it
# has no effect if tracing isn't turned on.
#
# Note that this sets up the trace fd as soon as we assign the variable, so it
# must come after the creation of descriptor 4 above. Likewise, we must never
# unset this, as it has the side effect of closing descriptor 4, which we
# use to show verbose tests to the user.
#
# Note also that we don't need or want to export it. The tracing is local to
# this shell, and we would not want to influence any shells we exec.
BASH_XTRACEFD=4

test_failure=0
test_count=0
test_fixed=0
test_broken=0
test_success=0

test_missing_prereq=

test_external_has_tap=0

die () {
	code=$?
	# This is responsible for running the atexit commands even when a
	# test script run with '--immediate' fails, or when the user hits
	# ctrl-C, i.e. when 'test_done' is not invoked at all.
	test_atexit_handler || code=$?
	if test -n "$GIT_EXIT_OK"
	then
		exit $code
	else
		echo >&5 "FATAL: Unexpected exit with code $code"
		exit 1
	fi
}

GIT_EXIT_OK=
trap 'die' EXIT
# Disable '-x' tracing, because with some shells, notably dash, it
# prevents running the cleanup commands when a test script run with
# '--verbose-log -x' is interrupted.
trap '{ code=$?; set +x; } 2>/dev/null; exit $code' INT TERM HUP

# The user-facing functions are loaded from a separate file so that
# test_perf subshells can have them too
. "$TEST_DIRECTORY/test-lib-functions.sh"

# You are not expected to call test_ok_ and test_failure_ directly, use
# the test_expect_* functions instead.

test_ok_ () {
	test_success=$(($test_success + 1))
	say_color "" "ok $test_count - $@"
	finalize_test_case_output ok "$@"
}

_invert_exit_code_failure_end_blurb () {
	say_color warn "# faked up failures as TODO & now exiting with 0 due to --invert-exit-code"
}

test_failure_ () {
	failure_label=$1
	test_failure=$(($test_failure + 1))
	local pfx=""
	if test -n "$invert_exit_code" # && test -n "$HARNESS_ACTIVE"
	then
		pfx="# TODO induced breakage (--invert-exit-code):"
	fi
	say_color error "not ok $test_count - ${pfx:+$pfx }$1"
	shift
	printf '%s\n' "$*" | sed -e 's/^/#	/'
	if test -n "$immediate"
	then
		say_color error "1..$test_count"
		if test -n "$invert_exit_code"
		then
			finalize_test_output
			_invert_exit_code_failure_end_blurb
			GIT_EXIT_OK=t
			exit 0
		fi
		check_test_results_san_file_ "$test_failure"
		_error_exit
	fi
	finalize_test_case_output failure "$failure_label" "$@"
}

test_known_broken_ok_ () {
	test_fixed=$(($test_fixed+1))
	say_color error "ok $test_count - $1 # TODO known breakage vanished"
	finalize_test_case_output fixed "$1"
}

test_known_broken_failure_ () {
	test_broken=$(($test_broken+1))
	say_color warn "not ok $test_count - $1 # TODO known breakage"
	finalize_test_case_output broken "$1"
}

test_debug () {
	test "$debug" = "" || eval "$1"
}

match_pattern_list () {
	arg="$1"
	shift
	test -z "$*" && return 1
	# We need to use "$*" to get field-splitting, but we want to
	# disable globbing, since we are matching against an arbitrary
	# $arg, not what's in the filesystem. Using "set -f" accomplishes
	# that, but we must do it in a subshell to avoid impacting the
	# rest of the script. The exit value of the subshell becomes
	# the function's return value.
	(
		set -f
		for pattern_ in $*
		do
			case "$arg" in
			$pattern_)
				exit 0
				;;
			esac
		done
		exit 1
	)
}

match_test_selector_list () {
	operation="$1"
	shift
	title="$1"
	shift
	arg="$1"
	shift
	test -z "$1" && return 0

	# Commas are accepted as separators.
	OLDIFS=$IFS
	IFS=','
	set -- $1
	IFS=$OLDIFS

	# If the first selector is negative we include by default.
	include=
	case "$1" in
		!*) include=t ;;
	esac

	for selector
	do
		orig_selector=$selector

		positive=t
		case "$selector" in
			!*)
				positive=
				selector=${selector##?}
				;;
		esac

		test -z "$selector" && continue

		case "$selector" in
			*-*)
				if expr "z${selector%%-*}" : "z[0-9]*[^0-9]" >/dev/null
				then
					echo "error: $operation: invalid non-numeric in range" \
						"start: '$orig_selector'" >&2
					exit 1
				fi
				if expr "z${selector#*-}" : "z[0-9]*[^0-9]" >/dev/null
				then
					echo "error: $operation: invalid non-numeric in range" \
						"end: '$orig_selector'" >&2
					exit 1
				fi
				;;
			*)
				if expr "z$selector" : "z[0-9]*[^0-9]" >/dev/null
				then
					case "$title" in *${selector}*)
						include=$positive
						;;
					esac
					continue
				fi
		esac

		# Short cut for "obvious" cases
		test -z "$include" && test -z "$positive" && continue
		test -n "$include" && test -n "$positive" && continue

		case "$selector" in
			-*)
				if test $arg -le ${selector#-}
				then
					include=$positive
				fi
				;;
			*-)
				if test $arg -ge ${selector%-}
				then
					include=$positive
				fi
				;;
			*-*)
				if test ${selector%%-*} -le $arg \
					&& test $arg -le ${selector#*-}
				then
					include=$positive
				fi
				;;
			*)
				if test $arg -eq $selector
				then
					include=$positive
				fi
				;;
		esac
	done

	test -n "$include"
}

maybe_teardown_verbose () {
	test -z "$verbose_only" && return
	exec 4>/dev/null 3>/dev/null
	verbose=
}

last_verbose=t
maybe_setup_verbose () {
	test -z "$verbose_only" && return
	if match_pattern_list $test_count "$verbose_only"
	then
		exec 4>&2 3>&1
		# Emit a delimiting blank line when going from
		# non-verbose to verbose.  Within verbose mode the
		# delimiter is printed by test_expect_*.  The choice
		# of the initial $last_verbose is such that before
		# test 1, we do not print it.
		test -z "$last_verbose" && echo >&3 ""
		verbose=t
	else
		exec 4>/dev/null 3>/dev/null
		verbose=
	fi
	last_verbose=$verbose
}

maybe_teardown_valgrind () {
	test -z "$GIT_VALGRIND" && return
	GIT_VALGRIND_ENABLED=
}

maybe_setup_valgrind () {
	test -z "$GIT_VALGRIND" && return
	if test -z "$valgrind_only"
	then
		GIT_VALGRIND_ENABLED=t
		return
	fi
	GIT_VALGRIND_ENABLED=
	if match_pattern_list $test_count "$valgrind_only"
	then
		GIT_VALGRIND_ENABLED=t
	fi
}

trace_level_=0
want_trace () {
	test "$trace" = t && {
		test "$verbose" = t || test "$verbose_log" = t
	}
}

# This is a separate function because some tests use
# "return" to end a test_expect_success block early
# (and we want to make sure we run any cleanup like
# "set +x").
test_eval_inner_ () {
	eval "$*"
}

test_eval_ () {
	# If "-x" tracing is in effect, then we want to avoid polluting stderr
	# with non-test commands. But once in "set -x" mode, we cannot prevent
	# the shell from printing the "set +x" to turn it off (nor the saving
	# of $? before that). But we can make sure that the output goes to
	# /dev/null.
	#
	# There are a few subtleties here:
	#
	#   - we have to redirect descriptor 4 in addition to 2, to cover
	#     BASH_XTRACEFD
	#
	#   - the actual eval has to come before the redirection block (since
	#     it needs to see descriptor 4 to set up its stderr)
	#
	#   - likewise, any error message we print must be outside the block to
	#     access descriptor 4
	#
	#   - checking $? has to come immediately after the eval, but it must
	#     be _inside_ the block to avoid polluting the "set -x" output
	#

	# Do not add anything extra (including LF) after '$*'
	test_eval_inner_ </dev/null >&3 2>&4 "
		want_trace && trace_level_=$(($trace_level_+1)) && set -x
		$*"
	{
		test_eval_ret_=$?
		if want_trace
		then
			test 1 = $trace_level_ && set +x
			trace_level_=$(($trace_level_-1))
		fi
	} 2>/dev/null 4>&2

	if test "$test_eval_ret_" != 0 && want_trace
	then
		say_color error >&4 "error: last command exited with \$?=$test_eval_ret_"
	fi
	return $test_eval_ret_
}

fail_117 () {
	return 117
}

test_run_ () {
	test_cleanup=:
	expecting_failure=$2

	if test "${GIT_TEST_CHAIN_LINT:-1}" != 0; then
		# 117 is magic because it is unlikely to match the exit
		# code of other programs
		test_eval_inner_ "fail_117 && $1" </dev/null >&3 2>&4
		if test $? != 117
		then
			BUG "broken &&-chain: $1"
		fi
	fi

	setup_malloc_check
	test_eval_ "$1"
	eval_ret=$?
	teardown_malloc_check

	if test -z "$immediate" || test $eval_ret = 0 ||
	   test -n "$expecting_failure" && test "$test_cleanup" != ":"
	then
		setup_malloc_check
		test_eval_ "$test_cleanup"
		teardown_malloc_check
	fi
	if test "$verbose" = "t" && test -n "$HARNESS_ACTIVE"
	then
		echo ""
	fi
	return "$eval_ret"
}

test_start_ () {
	test_count=$(($test_count+1))
	maybe_setup_verbose
	maybe_setup_valgrind
	start_test_case_output "$@"
}

test_finish_ () {
	echo >&3 ""
	maybe_teardown_valgrind
	maybe_teardown_verbose
	if test -n "$GIT_TEST_TEE_OFFSET"
	then
		GIT_TEST_TEE_OFFSET=$(test-tool path-utils file-size \
			"$GIT_TEST_TEE_OUTPUT_FILE")
	fi
}

test_skip () {
	to_skip=
	skipped_reason=
	if match_pattern_list $this_test.$test_count "$GIT_SKIP_TESTS"
	then
		to_skip=t
		skipped_reason="GIT_SKIP_TESTS"
	fi
	if test -z "$to_skip" && test -n "$run_list" &&
	   ! match_test_selector_list '--run' "$1" $test_count "$run_list"
	then
		to_skip=t
		skipped_reason="--run"
	fi
	if test -z "$to_skip" && test -n "$test_prereq" &&
	   ! test_have_prereq "$test_prereq"
	then
		to_skip=t

		of_prereq=
		if test "$missing_prereq" != "$test_prereq"
		then
			of_prereq=" of $test_prereq"
		fi
		skipped_reason="missing $missing_prereq${of_prereq}"

		# Keep a list of all the missing prereq for result aggregation
		if test -z "$missing_prereq"
		then
			test_missing_prereq=$missing_prereq
		else
			test_missing_prereq="$test_missing_prereq,$missing_prereq"
		fi
	fi

	case "$to_skip" in
	t)

		say_color skip "ok $test_count # skip $1 ($skipped_reason)"
		: true
		finalize_test_case_output skip "$@"
		;;
	*)
		false
		;;
	esac
}

# stub; perf-lib overrides it
test_at_end_hook_ () {
	:
}

test_atexit_cleanup=:
test_atexit_handler () {
	# In a succeeding test script 'test_atexit_handler' is invoked
	# twice: first from 'test_done', then from 'die' in the trap on
	# EXIT.
	# This condition and resetting 'test_atexit_cleanup' below makes
	# sure that the registered cleanup commands are run only once.
	test : != "$test_atexit_cleanup" || return 0

	setup_malloc_check
	test_eval_ "$test_atexit_cleanup"
	test_atexit_cleanup=:
	teardown_malloc_check
}

check_test_results_san_file_has_entries_ () {
	test -z "$TEST_RESULTS_SAN_FILE" && return 1

	# Lines marked with DEDUP_TOKEN show unique leaks. We only care that we
	# found at least one.
	#
	# But also suppress any false positives caused by bugs or races in the
	# sanitizer itself.
	grep -s ^DEDUP_TOKEN "$TEST_RESULTS_SAN_FILE".* |
	grep -qv sanitizer::GetThreadStackTopAndBottom
}

check_test_results_san_file_ () {
	if ! check_test_results_san_file_has_entries_
	then
		return
	fi &&
	say_color error "$(cat "$TEST_RESULTS_SAN_FILE".*)" &&

	if test "$test_failure" = 0
	then
		say "Our logs revealed a memory leak, exit non-zero!" &&
		invert_exit_code=t
	else
		say "Our logs revealed a memory leak..."
	fi
}

test_done () {
	# Run the atexit commands _before_ the trash directory is
	# removed, so the commands can access pidfiles and socket files.
	test_atexit_handler

	finalize_test_output

	if test -z "$HARNESS_ACTIVE"
	then
		mkdir -p "$TEST_RESULTS_DIR"

		cat >"$TEST_RESULTS_BASE.counts" <<-EOF
		total $test_count
		success $test_success
		fixed $test_fixed
		broken $test_broken
		failed $test_failure
		missing_prereq $test_missing_prereq

		EOF
	fi

	if test "$test_fixed" != 0
	then
		say_color error "# $test_fixed known breakage(s) vanished; please update test(s)"
	fi
	if test "$test_broken" != 0
	then
		say_color warn "# still have $test_broken known breakage(s)"
	fi
	if test "$test_broken" != 0 || test "$test_fixed" != 0
	then
		test_remaining=$(( $test_count - $test_broken - $test_fixed ))
		msg="remaining $test_remaining test(s)"
	else
		test_remaining=$test_count
		msg="$test_count test(s)"
	fi
	case "$test_failure" in
	0)
		if test $test_remaining -gt 0
		then
			say_color pass "# passed all $msg"
		fi

		# Maybe print SKIP message
		test -z "$skip_all" || skip_all="# SKIP $skip_all"
		case "$test_count" in
		0)
			say "1..$test_count${skip_all:+ $skip_all}"
			;;
		*)
			test -z "$skip_all" ||
			say_color warn "$skip_all"
			say "1..$test_count"
			;;
		esac

		if test -n "$stress" && test -n "$invert_exit_code"
		then
			# We're about to move our "$TRASH_DIRECTORY"
			# to "$TRASH_DIRECTORY.stress-failed" if
			# --stress is combined with
			# --invert-exit-code.
			say "with --stress and --invert-exit-code we're not removing '$TRASH_DIRECTORY'"
		elif test -z "$debug" && test -n "$remove_trash"
		then
			test -d "$TRASH_DIRECTORY" ||
			error "Tests passed but trash directory already removed before test cleanup; aborting"

			cd "$TRASH_DIRECTORY/.." &&
			rm -fr "$TRASH_DIRECTORY" || {
				# try again in a bit
				sleep 5;
				rm -fr "$TRASH_DIRECTORY"
			} ||
			error "Tests passed but test cleanup failed; aborting"
		fi

		check_test_results_san_file_ "$test_failure"

		if test -z "$skip_all" && test -n "$invert_exit_code"
		then
			say_color warn "# faking up non-zero exit with --invert-exit-code"
			GIT_EXIT_OK=t
			exit 1
		fi

		test_at_end_hook_

		GIT_EXIT_OK=t
		exit 0 ;;

	*)
		say_color error "# failed $test_failure among $msg"
		say "1..$test_count"

		check_test_results_san_file_ "$test_failure"

		if test -n "$invert_exit_code"
		then
			_invert_exit_code_failure_end_blurb
			GIT_EXIT_OK=t
			exit 0
		fi

		GIT_EXIT_OK=t
		exit 1 ;;

	esac
}

if test -n "$valgrind"
then
	make_symlink () {
		test -h "$2" &&
		test "$1" = "$(readlink "$2")" || {
			# be super paranoid
			if mkdir "$2".lock
			then
				rm -f "$2" &&
				ln -s "$1" "$2" &&
				rm -r "$2".lock
			else
				while test -d "$2".lock
				do
					say "Waiting for lock on $2."
					sleep 1
				done
			fi
		}
	}

	make_valgrind_symlink () {
		# handle only executables, unless they are shell libraries that
		# need to be in the exec-path.
		test -x "$1" ||
		test "# " = "$(test_copy_bytes 2 <"$1")" ||
		return;

		base=$(basename "$1")
		case "$base" in
		test-*)
			symlink_target="$GIT_BUILD_DIR/t/helper/$base"
			;;
		*)
			symlink_target="$GIT_BUILD_DIR/$base"
			;;
		esac
		# do not override scripts
		if test -x "$symlink_target" &&
		    test ! -d "$symlink_target" &&
		    test "#!" != "$(test_copy_bytes 2 <"$symlink_target")"
		then
			symlink_target=../valgrind.sh
		fi
		case "$base" in
		*.sh|*.perl)
			symlink_target=../unprocessed-script
		esac
		# create the link, or replace it if it is out of date
		make_symlink "$symlink_target" "$GIT_VALGRIND/bin/$base" || exit
	}

	# override all git executables in TEST_DIRECTORY/..
	GIT_VALGRIND=$TEST_DIRECTORY/valgrind
	mkdir -p "$GIT_VALGRIND"/bin
	for file in $GIT_BUILD_DIR/git* $GIT_BUILD_DIR/t/helper/test-*
	do
		make_valgrind_symlink $file
	done
	# special-case the mergetools loadables
	make_symlink "$GIT_BUILD_DIR"/mergetools "$GIT_VALGRIND/bin/mergetools"
	OLDIFS=$IFS
	IFS=:
	for path in $PATH
	do
		ls "$path"/git-* 2> /dev/null |
		while read file
		do
			make_valgrind_symlink "$file"
		done
	done
	IFS=$OLDIFS
	PATH=$GIT_VALGRIND/bin:$PATH
	GIT_EXEC_PATH=$GIT_VALGRIND/bin
	export GIT_VALGRIND
	GIT_VALGRIND_MODE="$valgrind"
	export GIT_VALGRIND_MODE
	GIT_VALGRIND_ENABLED=t
	test -n "$valgrind_only" && GIT_VALGRIND_ENABLED=
	export GIT_VALGRIND_ENABLED
elif test -n "$GIT_TEST_INSTALLED"
then
	GIT_EXEC_PATH=$($GIT_TEST_INSTALLED/git --exec-path)  ||
	error "Cannot run git from $GIT_TEST_INSTALLED."
	PATH=$GIT_TEST_INSTALLED:$GIT_BUILD_DIR/t/helper:$PATH
	GIT_EXEC_PATH=${GIT_TEST_EXEC_PATH:-$GIT_EXEC_PATH}
else # normal case, use ../bin-wrappers only unless $with_dashes:
	if test -n "$no_bin_wrappers"
	then
		with_dashes=t
	else
		git_bin_dir="$GIT_BUILD_DIR/bin-wrappers"
		if ! test -x "$git_bin_dir/git"
		then
			if test -z "$with_dashes"
			then
				say "$git_bin_dir/git is not executable; using GIT_EXEC_PATH"
			fi
			with_dashes=t
		fi
		PATH="$git_bin_dir:$PATH"
	fi
	GIT_EXEC_PATH=$GIT_BUILD_DIR
	if test -n "$with_dashes"
	then
		PATH="$GIT_BUILD_DIR:$GIT_BUILD_DIR/t/helper:$PATH"
	fi
fi
GIT_TEMPLATE_DIR="$GIT_TEST_TEMPLATE_DIR"
GIT_CONFIG_NOSYSTEM=1
GIT_ATTR_NOSYSTEM=1
GIT_CEILING_DIRECTORIES="$TRASH_DIRECTORY/.."
export PATH GIT_EXEC_PATH GIT_TEMPLATE_DIR GIT_CONFIG_NOSYSTEM GIT_ATTR_NOSYSTEM GIT_CEILING_DIRECTORIES

# Add libc MALLOC and MALLOC_PERTURB test only if we are not executing
# the test with valgrind and have not compiled with conflict SANITIZE
# options.
if test -n "$valgrind" ||
   test -n "$SANITIZE_ADDRESS" ||
   test -n "$SANITIZE_LEAK" ||
   test -n "$TEST_NO_MALLOC_CHECK"
then
	setup_malloc_check () {
		: nothing
	}
	teardown_malloc_check () {
		: nothing
	}
else
	_USE_GLIBC_TUNABLES=
	_USE_GLIBC_PRELOAD=libc_malloc_debug.so.0
	if _GLIBC_VERSION=$(getconf GNU_LIBC_VERSION 2>/dev/null) &&
	   _GLIBC_VERSION=${_GLIBC_VERSION#"glibc "} &&
	   expr 2.34 \<= "$_GLIBC_VERSION" >/dev/null &&
	   stderr=$(LD_PRELOAD=$_USE_GLIBC_PRELOAD git version 2>&1 >/dev/null) &&
	   test -z "$stderr"
	then
		_USE_GLIBC_TUNABLES=YesPlease
	fi
	setup_malloc_check () {
		local g
		local t
		MALLOC_CHECK_=3	MALLOC_PERTURB_=165
		export MALLOC_CHECK_ MALLOC_PERTURB_
		if test -n "$_USE_GLIBC_TUNABLES"
		then
			g=
			LD_PRELOAD=$_USE_GLIBC_PRELOAD
			for t in \
				glibc.malloc.check=1 \
				glibc.malloc.perturb=165
			do
				g="${g#:}:$t"
			done
			GLIBC_TUNABLES=$g
			export LD_PRELOAD GLIBC_TUNABLES
		fi
	}
	teardown_malloc_check () {
		unset MALLOC_CHECK_ MALLOC_PERTURB_
		unset LD_PRELOAD GLIBC_TUNABLES
	}
fi

if test -z "$GIT_TEST_CMP"
then
	if test -n "$GIT_TEST_CMP_USE_COPIED_CONTEXT"
	then
		GIT_TEST_CMP="$DIFF -c"
	else
		GIT_TEST_CMP="$DIFF -u"
	fi
fi

GITPERLLIB="$GIT_TEST_GITPERLLIB"
export GITPERLLIB
test -d "$GIT_TEMPLATE_DIR" || {
	BAIL_OUT "You haven't built things yet, have you?"
}

if ! test -x "$GIT_BUILD_DIR"/t/helper/test-tool$X
then
	BAIL_OUT 'You need to build test-tool; Run "make t/helper/test-tool" in the source (toplevel) directory'
fi

# Are we running this test at all?
remove_trash=
this_test=${0##*/}
this_test=${this_test%%-*}
if match_pattern_list "$this_test" "$GIT_SKIP_TESTS"
then
	say_color info >&3 "skipping test $this_test altogether"
	skip_all="skip all tests in $this_test"
	test_done
fi

if test -n "$SANITIZE_LEAK"
then
	rm -rf "$TEST_RESULTS_SAN_DIR"
	if ! mkdir -p "$TEST_RESULTS_SAN_DIR"
	then
		BAIL_OUT "cannot create $TEST_RESULTS_SAN_DIR"
	fi &&
	TEST_RESULTS_SAN_FILE="$TEST_RESULTS_SAN_DIR/$TEST_RESULTS_SAN_FILE_PFX"

	# Don't litter *.leak dirs if there was nothing to report
	test_atexit "rmdir \"$TEST_RESULTS_SAN_DIR\" 2>/dev/null || :"

	prepend_var LSAN_OPTIONS : dedup_token_length=9999
	prepend_var LSAN_OPTIONS : log_exe_name=1
	prepend_var LSAN_OPTIONS : log_path="'$TEST_RESULTS_SAN_FILE'"
	export LSAN_OPTIONS
fi

if test -z "$PERL_PATH"
then
	case "${GIT_TEST_CHAIN_LINT:-unset}" in
	unset)
		GIT_TEST_CHAIN_LINT=0
		;;
	0)
		# The user has explicitly disabled the chain linter, so we
		# don't have anything to worry about.
		;;
	*)
		BAIL_OUT 'You need Perl for the chain linter'
		;;
	esac
fi

if test "${GIT_TEST_CHAIN_LINT:-1}" != 0 &&
   test "${GIT_TEST_EXT_CHAIN_LINT:-1}" != 0
then
	"$PERL_PATH" "$TEST_DIRECTORY/chainlint.pl" "$0" ||
		BUG "lint error (see 'LINT' annotations above)"
fi

# Last-minute variable setup
USER_HOME="$HOME"
HOME="$TRASH_DIRECTORY"
GNUPGHOME="$HOME/gnupg-home-not-used"
export HOME GNUPGHOME USER_HOME

# "rm -rf" existing trash directory, even if a previous run left it
# with bad permissions.
remove_trash_directory () {
	dir="$1"
	if ! rm -rf "$dir" 2>/dev/null
	then
		chmod -R u+rwx "$dir"
		rm -rf "$dir"
	fi
	! test -d "$dir"
}

# Test repository
remove_trash_directory "$TRASH_DIRECTORY" || {
	BAIL_OUT 'cannot prepare test area'
}

remove_trash=t
if test -z "$TEST_NO_CREATE_REPO"
then
	git init \
	    ${TEST_CREATE_REPO_NO_TEMPLATE:+--template=} \
	    "$TRASH_DIRECTORY" >&3 2>&4 ||
	error "cannot run git init"
else
	mkdir -p "$TRASH_DIRECTORY"
fi

# Use -P to resolve symlinks in our working directory so that the cwd
# in subprocesses like git equals our $PWD (for pathname comparisons).
cd -P "$TRASH_DIRECTORY" || BAIL_OUT "cannot cd -P to \"$TRASH_DIRECTORY\""
TRASH_DIRECTORY=$(pwd)
HOME="$TRASH_DIRECTORY"

start_test_output "$0"

# Convenience
# A regexp to match 5 and 35 hexdigits
_x05='[0-9a-f][0-9a-f][0-9a-f][0-9a-f][0-9a-f]'
_x35="$_x05$_x05$_x05$_x05$_x05$_x05$_x05"

test_oid_init

ZERO_OID=$(test_oid zero)
OID_REGEX=$(echo $ZERO_OID | sed -e 's/0/[0-9a-f]/g')
OIDPATH_REGEX=$(test_oid_to_path $ZERO_OID | sed -e 's/0/[0-9a-f]/g')
EMPTY_TREE=$(test_oid empty_tree)
EMPTY_BLOB=$(test_oid empty_blob)

# Provide an implementation of the 'yes' utility; the upper bound
# limit is there to help Windows that cannot stop this loop from
# wasting cycles when the downstream stops reading, so do not be
# tempted to turn it into an infinite loop. cf. 6129c930 ("test-lib:
# limit the output of the yes utility", 2016-02-02)
yes () {
	if test $# = 0
	then
		y=y
	else
		y="$*"
	fi

	i=0
	while test $i -lt 99
	do
		echo "$y"
		i=$(($i+1))
	done
}

# The GIT_TEST_FAIL_PREREQS code hooks into test_set_prereq(), and
# thus needs to be set up really early, and set an internal variable
# for convenience so the hot test_set_prereq() codepath doesn't need
# to call "test-tool env-helper" (via test_bool_env). Only do that work
# if needed by seeing if GIT_TEST_FAIL_PREREQS is set at all.
GIT_TEST_FAIL_PREREQS_INTERNAL=
if test -n "$GIT_TEST_FAIL_PREREQS"
then
	if test_bool_env GIT_TEST_FAIL_PREREQS false
	then
		GIT_TEST_FAIL_PREREQS_INTERNAL=true
		test_set_prereq FAIL_PREREQS
	fi
else
	test_lazy_prereq FAIL_PREREQS '
		test_bool_env GIT_TEST_FAIL_PREREQS false
	'
fi

# Fix some commands on Windows, and other OS-specific things
uname_s=$(uname -s)
case $uname_s in
*MINGW*)
	# Windows has its own (incompatible) sort and find
	sort () {
		/usr/bin/sort "$@"
	}
	find () {
		/usr/bin/find "$@"
	}
	# git sees Windows-style pwd
	pwd () {
		builtin pwd -W
	}
	# no POSIX permissions
	# backslashes in pathspec are converted to '/'
	# exec does not inherit the PID
	test_set_prereq MINGW
	test_set_prereq NATIVE_CRLF
	test_set_prereq SED_STRIPS_CR
	test_set_prereq GREP_STRIPS_CR
	test_set_prereq WINDOWS
	GIT_TEST_CMP="GIT_DIR=/dev/null git diff --no-index --ignore-cr-at-eol --"
	;;
*CYGWIN*)
	test_set_prereq POSIXPERM
	test_set_prereq EXECKEEPSPID
	test_set_prereq CYGWIN
	test_set_prereq SED_STRIPS_CR
	test_set_prereq GREP_STRIPS_CR
	test_set_prereq WINDOWS
	;;
*)
	test_set_prereq POSIXPERM
	test_set_prereq BSLASHPSPEC
	test_set_prereq EXECKEEPSPID
	;;
esac

# Detect arches where a few things don't work
uname_m=$(uname -m)
case $uname_m in
parisc* | hppa*)
	test_set_prereq HPPA
	;;
esac

case "$GIT_DEFAULT_REF_FORMAT" in
files)
	test_set_prereq REFFILES;;
reftable)
	test_set_prereq REFTABLE;;
*)
	echo 2>&1 "error: unknown ref format $GIT_DEFAULT_REF_FORMAT"
	exit 1
	;;
esac

( COLUMNS=1 && test $COLUMNS = 1 ) && test_set_prereq COLUMNS_CAN_BE_1
test -z "$NO_CURL" && test_set_prereq LIBCURL
test -z "$NO_GITWEB" && test_set_prereq GITWEB
test -z "$NO_ICONV" && test_set_prereq ICONV
test -z "$NO_PERL" && test_set_prereq PERL
test -z "$NO_PTHREADS" && test_set_prereq PTHREADS
test -z "$NO_PYTHON" && test_set_prereq PYTHON
test -n "$USE_LIBPCRE2" && test_set_prereq PCRE
test -n "$USE_LIBPCRE2" && test_set_prereq LIBPCRE2
test -z "$NO_GETTEXT" && test_set_prereq GETTEXT
test -n "$SANITIZE_LEAK" && test_set_prereq SANITIZE_LEAK
test -n "$GIT_VALGRIND_ENABLED" && test_set_prereq VALGRIND
test -n "$PERL_PATH" && test_set_prereq PERL_TEST_HELPERS

if test -z "$GIT_TEST_CHECK_CACHE_TREE"
then
	GIT_TEST_CHECK_CACHE_TREE=true
	export GIT_TEST_CHECK_CACHE_TREE
fi

test_lazy_prereq PIPE '
	# test whether the filesystem supports FIFOs
	test_have_prereq !MINGW,!CYGWIN &&
	rm -f testfifo && mkfifo testfifo
'

test_lazy_prereq SYMLINKS '
	# test whether the filesystem supports symbolic links
	ln -s x y && test -h y
'

test_lazy_prereq SYMLINKS_WINDOWS '
	# test whether symbolic links are enabled on Windows
	test_have_prereq MINGW &&
	cmd //c "mklink y x" &> /dev/null && test -h y
'

test_lazy_prereq FILEMODE '
	test "$(git config --bool core.filemode)" = true
'

test_lazy_prereq CASE_INSENSITIVE_FS '
	echo good >CamelCase &&
	echo bad >camelcase &&
	test "$(cat CamelCase)" != good
'

test_lazy_prereq FUNNYNAMES '
	test_have_prereq !MINGW &&
	touch -- \
		"FUNNYNAMES tab	embedded" \
		"FUNNYNAMES \"quote embedded\"" \
		"FUNNYNAMES newline
embedded" 2>/dev/null &&
	rm -- \
		"FUNNYNAMES tab	embedded" \
		"FUNNYNAMES \"quote embedded\"" \
		"FUNNYNAMES newline
embedded" 2>/dev/null
'

test_lazy_prereq UTF8_NFD_TO_NFC '
	# check whether FS converts nfd unicode to nfc
	auml=$(printf "\303\244")
	aumlcdiar=$(printf "\141\314\210")
	>"$auml" &&
	test -f "$aumlcdiar"
'

test_lazy_prereq AUTOIDENT '
	sane_unset GIT_AUTHOR_NAME &&
	sane_unset GIT_AUTHOR_EMAIL &&
	git var GIT_AUTHOR_IDENT
'

test_lazy_prereq EXPENSIVE '
	test -n "$GIT_TEST_LONG"
'

test_lazy_prereq EXPENSIVE_ON_WINDOWS '
	test_have_prereq EXPENSIVE || test_have_prereq !MINGW,!CYGWIN
'

test_lazy_prereq USR_BIN_TIME '
	test -x /usr/bin/time
'

test_lazy_prereq NOT_ROOT '
	uid=$(id -u) &&
	test "$uid" != 0
'

test_lazy_prereq JGIT '
	jgit --version
'

# SANITY is about "can you correctly predict what the filesystem would
# do by only looking at the permission bits of the files and
# directories?"  A typical example of !SANITY is running the test
# suite as root, where a test may expect "chmod -r file && cat file"
# to fail because file is supposed to be unreadable after a successful
# chmod.  In an environment (i.e. combination of what filesystem is
# being used and who is running the tests) that lacks SANITY, you may
# be able to delete or create a file when the containing directory
# doesn't have write permissions, or access a file even if the
# containing directory doesn't have read or execute permissions.

test_lazy_prereq SANITY '
	mkdir SANETESTD.1 SANETESTD.2 &&

	chmod +w SANETESTD.1 SANETESTD.2 &&
	>SANETESTD.1/x 2>SANETESTD.2/x &&
	chmod -w SANETESTD.1 &&
	chmod -r SANETESTD.1/x &&
	chmod -rx SANETESTD.2 ||
	BUG "cannot prepare SANETESTD"

	! test -r SANETESTD.1/x &&
	! rm SANETESTD.1/x && ! test -f SANETESTD.2/x
	status=$?

	chmod +rwx SANETESTD.1 SANETESTD.2 &&
	rm -rf SANETESTD.1 SANETESTD.2 ||
	BUG "cannot clean SANETESTD"
	return $status
'

test FreeBSD != $uname_s || GIT_UNZIP=${GIT_UNZIP:-/usr/local/bin/unzip}
GIT_UNZIP=${GIT_UNZIP:-unzip}
test_lazy_prereq UNZIP '
	"$GIT_UNZIP" -v
	test $? -ne 127
'

run_with_limited_cmdline () {
	(ulimit -s 128 && "$@")
}

test_lazy_prereq CMDLINE_LIMIT '
	test_have_prereq !HPPA,!MINGW,!CYGWIN &&
	run_with_limited_cmdline true
'

run_with_limited_stack () {
	(ulimit -s 128 && "$@")
}

test_lazy_prereq ULIMIT_STACK_SIZE '
	test_have_prereq !HPPA,!MINGW,!CYGWIN &&
	run_with_limited_stack true
'

run_with_limited_open_files () {
	(ulimit -n 32 && "$@")
}

test_lazy_prereq ULIMIT_FILE_DESCRIPTORS '
	test_have_prereq !MINGW,!CYGWIN &&
	run_with_limited_open_files true
'

build_option () {
	git version --build-options |
	sed -ne "s/^$1: //p"
}

test_lazy_prereq SIZE_T_IS_64BIT '
	test 8 -eq "$(build_option sizeof-size_t)"
'

test_lazy_prereq LONG_IS_64BIT '
	test 8 -le "$(build_option sizeof-long)"
'

test_lazy_prereq TIME_IS_64BIT 'test-tool date is64bit'
test_lazy_prereq TIME_T_IS_64BIT 'test-tool date time_t-is64bit'

test_lazy_prereq CURL '
	curl --version
'

test_lazy_prereq WITH_BREAKING_CHANGES '
	test -n "$WITH_BREAKING_CHANGES"
'

test_lazy_prereq WITHOUT_BREAKING_CHANGES '
	# Signal that this prereq should not be used.
	exit 125
'

# SHA1 is a test if the hash algorithm in use is SHA-1.  This is both for tests
# which will not work with other hash algorithms and tests that work but don't
# test anything meaningful (e.g. special values which cause short collisions).
test_lazy_prereq SHA1 '
	case "$GIT_DEFAULT_HASH" in
	sha1) true ;;
	"") test $(git hash-object /dev/null) = e69de29bb2d1d6434b8b29ae775ad8c2e48c5391 ;;
	*) false ;;
	esac
'

test_lazy_prereq DEFAULT_REPO_FORMAT '
	test_have_prereq SHA1,REFFILES
'

# Ensure that no test accidentally triggers a Git command
# that runs the actual maintenance scheduler, affecting a user's
# system permanently.
# Tests that verify the scheduler integration must set this locally
# to avoid errors.
GIT_TEST_MAINT_SCHEDULER="none:exit 1"
export GIT_TEST_MAINT_SCHEDULER

# Does this platform support `git fsmonitor--daemon`
#
test_lazy_prereq FSMONITOR_DAEMON '
	git version --build-options >output &&
	grep "feature: fsmonitor--daemon" output
'<|MERGE_RESOLUTION|>--- conflicted
+++ resolved
@@ -479,15 +479,11 @@
 	verbose=t
 fi
 
-<<<<<<< HEAD
-# sava	2009-02-23	todo PATH_SEPARATOR for OS/2 (':' to ';')
-=======
 # Since bash 5.0, checkwinsize is enabled by default which does
 # update the COLUMNS variable every time a non-builtin command
 # completes, even for non-interactive shells.
 # Disable that since we are aiming for repeatability.
 test -n "$BASH_VERSION" && shopt -u checkwinsize 2>/dev/null
->>>>>>> 09c274df
 
 # For repeatability, reset the environment to known value.
 # TERM is sanitized below, after saving color control sequences.
