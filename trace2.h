--- conflicted
+++ resolved
@@ -390,7 +390,7 @@
 	trace2_region_enter_printf_va_fl(__FILE__, __LINE__, (category), \
 					 (label), (repo), (fmt), (ap))
 
-__attribute__((format (printf, 6, 7)))
+__attribute__((__format__ (__printf__, 6, 7)))
 void trace2_region_enter_printf_fl(const char *file, int line,
 				   const char *category, const char *label,
 				   const struct repository *repo,
@@ -399,17 +399,6 @@
 #define trace2_region_enter_printf(category, label, repo, ...)                 \
 	trace2_region_enter_printf_fl(__FILE__, __LINE__, (category), (label), \
 				      (repo), __VA_ARGS__)
-<<<<<<< HEAD
-#else
-/* clang-format off */
-__attribute__((__format__ (region_enter_printf, 4, 5)))
-void trace2_region_enter_printf(const char *category, const char *label,
-				const struct repository *repo, const char *fmt,
-				...);
-/* clang-format on */
-#endif
-=======
->>>>>>> 09c274df
 
 /**
  * Emit a 'region_leave' event for <category>.<label> with optional
@@ -446,17 +435,6 @@
 #define trace2_region_leave_printf(category, label, repo, ...)                 \
 	trace2_region_leave_printf_fl(__FILE__, __LINE__, (category), (label), \
 				      (repo), __VA_ARGS__)
-<<<<<<< HEAD
-#else
-/* clang-format off */
-__attribute__((__format__ (region_leave_printf, 4, 5)))
-void trace2_region_leave_printf(const char *category, const char *label,
-				const struct repository *repo, const char *fmt,
-				...);
-/* clang-format on */
-#endif
-=======
->>>>>>> 09c274df
 
 /**
  * Emit a key-value pair 'data' event of the form <category>.<key> = <value>.
@@ -510,14 +488,6 @@
 void trace2_printf_fl(const char *file, int line, const char *fmt, ...);
 
 #define trace2_printf(...) trace2_printf_fl(__FILE__, __LINE__, __VA_ARGS__)
-<<<<<<< HEAD
-#else
-/* clang-format off */
-__attribute__((__format__ (__printf__, 1, 2)))
-void trace2_printf(const char *fmt, ...);
-/* clang-format on */
-#endif
-=======
 
 /*
  * Define the set of stopwatch timers.
@@ -603,7 +573,6 @@
  * new value of the counter.
  */
 void trace2_counter_add(enum trace2_counter_id cid, uint64_t value);
->>>>>>> 09c274df
 
 /*
  * Optional platform-specific code to dump information about the
