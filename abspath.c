#include "cache.h"

/*
 * Do not use this for inspecting *tracked* content.  When path is a
 * symlink to a directory, we do not want to say it is a directory when
 * dealing with tracked content in the working tree.
 */
int is_directory(const char *path)
{
	struct stat st;
	return (!stat(path, &st) && S_ISDIR(st.st_mode));
}

/* removes the last path component from 'path' except if 'path' is root */
static void strip_last_component(struct strbuf *path)
{
	size_t offset = offset_1st_component(path->buf);
	size_t len = path->len;

	/* Find start of the last component */
	while (offset < len && !is_dir_sep(path->buf[len - 1]))
		len--;
	/* Skip sequences of multiple path-separators */
	while (offset < len && is_dir_sep(path->buf[len - 1]))
		len--;

	strbuf_setlen(path, len);
}

/* get (and remove) the next component in 'remaining' and place it in 'next' */
static void get_next_component(struct strbuf *next, struct strbuf *remaining)
{
	char *start = NULL;
	char *end = NULL;

	strbuf_reset(next);

	/* look for the next component */
	/* Skip sequences of multiple path-separators */
	for (start = remaining->buf; is_dir_sep(*start); start++)
		; /* nothing */
	/* Find end of the path component */
	for (end = start; *end && !is_dir_sep(*end); end++)
		; /* nothing */

	strbuf_add(next, start, end - start);
	/* remove the component from 'remaining' */
	strbuf_remove(remaining, 0, end - remaining->buf);
}

/* copies root part from remaining to resolved, canonicalizing it on the way */
static void get_root_part(struct strbuf *resolved, struct strbuf *remaining)
{
	int offset = offset_1st_component(remaining->buf);

	strbuf_reset(resolved);
	strbuf_add(resolved, remaining->buf, offset);
#ifdef GIT_WINDOWS_NATIVE
	convert_slashes(resolved->buf);
#endif
	strbuf_remove(remaining, 0, offset);
}

/* We allow "recursive" symbolic links. Only within reason, though. */
#ifndef MAXSYMLINKS
#define MAXSYMLINKS 32
#endif

/*
 * Return the real path (i.e., absolute path, with symlinks resolved
 * and extra slashes removed) equivalent to the specified path.  (If
 * you want an absolute path but don't mind links, use
 * absolute_path().)  Places the resolved realpath in the provided strbuf.
 *
 * The directory part of path (i.e., everything up to the last
 * dir_sep) must denote a valid, existing directory, but the last
 * component need not exist.  If die_on_error is set, then die with an
 * informative error message if there is a problem.  Otherwise, return
 * NULL on errors (without generating any output).
 */
char *strbuf_realpath(struct strbuf *resolved, const char *path,
		      int die_on_error)
{
	struct strbuf remaining = STRBUF_INIT;
	struct strbuf next = STRBUF_INIT;
	struct strbuf symlink = STRBUF_INIT;
	char *retval = NULL;
	int num_symlinks = 0;
	struct stat st;

	if (!*path) {
		if (die_on_error)
			die("The empty string is not a valid path");
		else
			goto error_out;
	}

	strbuf_addstr(&remaining, path);
	get_root_part(resolved, &remaining);

	if (!resolved->len) {
		/* relative path; can use CWD as the initial resolved path */
		if (strbuf_getcwd(resolved)) {
			if (die_on_error)
				die_errno("unable to get current working directory");
			else
				goto error_out;
		}
	}

	/* Iterate over the remaining path components */
	while (remaining.len > 0) {
		get_next_component(&next, &remaining);

		if (next.len == 0) {
			continue; /* empty component */
		} else if (next.len == 1 && !strcmp(next.buf, ".")) {
			continue; /* '.' component */
		} else if (next.len == 2 && !strcmp(next.buf, "..")) {
			/* '..' component; strip the last path component */
			strip_last_component(resolved);
			continue;
		}

		/* append the next component and resolve resultant path */
		if (!is_dir_sep(resolved->buf[resolved->len - 1]))
			strbuf_addch(resolved, '/');
		strbuf_addbuf(resolved, &next);

		if (lstat(resolved->buf, &st)) {
			/* error out unless this was the last component */
			if (errno != ENOENT || remaining.len) {
				if (die_on_error)
					die_errno("Invalid path '%s'",
						  resolved->buf);
				else
					goto error_out;
			}
		} else if (S_ISLNK(st.st_mode)) {
			ssize_t len;
			strbuf_reset(&symlink);

			if (num_symlinks++ > MAXSYMLINKS) {
				errno = ELOOP;

				if (die_on_error)
					die("More than %d nested symlinks "
					    "on path '%s'", MAXSYMLINKS, path);
				else
					goto error_out;
			}

			len = strbuf_readlink(&symlink, resolved->buf,
					      st.st_size);
			if (len < 0) {
				if (die_on_error)
					die_errno("Invalid symlink '%s'",
						  resolved->buf);
				else
					goto error_out;
			}

			if (is_absolute_path(symlink.buf)) {
				/* absolute symlink; set resolved to root */
				get_root_part(resolved, &symlink);
			} else {
				/*
				 * relative symlink
				 * strip off the last component since it will
				 * be replaced with the contents of the symlink
				 */
				strip_last_component(resolved);
			}

			/*
			 * if there are still remaining components to resolve
			 * then append them to symlink
			 */
			if (remaining.len) {
				strbuf_addch(&symlink, '/');
				strbuf_addbuf(&symlink, &remaining);
			}

			/*
			 * use the symlink as the remaining components that
			 * need to be resolved
			 */
			strbuf_swap(&symlink, &remaining);
		}
	}

	retval = resolved->buf;

error_out:
	strbuf_release(&remaining);
	strbuf_release(&next);
	strbuf_release(&symlink);

	if (!retval)
		strbuf_reset(resolved);

	return retval;
}

char *real_pathdup(const char *path, int die_on_error)
{
	struct strbuf realpath = STRBUF_INIT;
	char *retval = NULL;

	if (strbuf_realpath(&realpath, path, die_on_error))
		retval = strbuf_detach(&realpath, NULL);

	strbuf_release(&realpath);

	return retval;
}

/*
 * Use this to get an absolute path from a relative one. If you want
 * to resolve links, you should use strbuf_realpath.
 */
const char *absolute_path(const char *path)
{
	static struct strbuf sb = STRBUF_INIT;
	strbuf_reset(&sb);
	strbuf_add_absolute_path(&sb, path);
	return sb.buf;
}

char *absolute_pathdup(const char *path)
{
<<<<<<< HEAD
	static struct strbuf path = STRBUF_INIT;
#if !(defined(GIT_WINDOWS_NATIVE) || defined(GIT_OS2_NATIVE))
	if (!pfx_len || is_absolute_path(arg))
		return arg;
	strbuf_reset(&path);
	strbuf_add(&path, pfx, pfx_len);
	strbuf_addstr(&path, arg);
#else
	/* don't add prefix to absolute paths, but still replace '\' by '/' */
	strbuf_reset(&path);
	if (is_absolute_path(arg))
=======
	struct strbuf sb = STRBUF_INIT;
	strbuf_add_absolute_path(&sb, path);
	return strbuf_detach(&sb, NULL);
}

char *prefix_filename(const char *pfx, const char *arg)
{
	struct strbuf path = STRBUF_INIT;
	size_t pfx_len = pfx ? strlen(pfx) : 0;

	if (!pfx_len)
		; /* nothing to prefix */
	else if (is_absolute_path(arg))
>>>>>>> 0492a6d4
		pfx_len = 0;
	else
		strbuf_add(&path, pfx, pfx_len);

	strbuf_addstr(&path, arg);
#ifdef GIT_WINDOWS_NATIVE
	convert_slashes(path.buf + pfx_len);
#endif
	return strbuf_detach(&path, NULL);
}<|MERGE_RESOLUTION|>--- conflicted
+++ resolved
@@ -229,19 +229,6 @@
 
 char *absolute_pathdup(const char *path)
 {
-<<<<<<< HEAD
-	static struct strbuf path = STRBUF_INIT;
-#if !(defined(GIT_WINDOWS_NATIVE) || defined(GIT_OS2_NATIVE))
-	if (!pfx_len || is_absolute_path(arg))
-		return arg;
-	strbuf_reset(&path);
-	strbuf_add(&path, pfx, pfx_len);
-	strbuf_addstr(&path, arg);
-#else
-	/* don't add prefix to absolute paths, but still replace '\' by '/' */
-	strbuf_reset(&path);
-	if (is_absolute_path(arg))
-=======
 	struct strbuf sb = STRBUF_INIT;
 	strbuf_add_absolute_path(&sb, path);
 	return strbuf_detach(&sb, NULL);
@@ -255,13 +242,12 @@
 	if (!pfx_len)
 		; /* nothing to prefix */
 	else if (is_absolute_path(arg))
->>>>>>> 0492a6d4
 		pfx_len = 0;
 	else
 		strbuf_add(&path, pfx, pfx_len);
 
 	strbuf_addstr(&path, arg);
-#ifdef GIT_WINDOWS_NATIVE
+#if defined(GIT_WINDOWS_NATIVE) || defined(GIT_OS2_NATIVE)
 	convert_slashes(path.buf + pfx_len);
 #endif
 	return strbuf_detach(&path, NULL);
