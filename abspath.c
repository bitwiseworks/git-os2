#include "cache.h"

/*
 * Do not use this for inspecting *tracked* content.  When path is a
 * symlink to a directory, we do not want to say it is a directory when
 * dealing with tracked content in the working tree.
 */
int is_directory(const char *path)
{
	struct stat st;
	return (!stat(path, &st) && S_ISDIR(st.st_mode));
}

/* We allow "recursive" symbolic links. Only within reason, though. */
#define MAXDEPTH 5

/*
 * Return the real path (i.e., absolute path, with symlinks resolved
 * and extra slashes removed) equivalent to the specified path.  (If
 * you want an absolute path but don't mind links, use
 * absolute_path().)  The return value is a pointer to a static
 * buffer.
 *
 * The input and all intermediate paths must be shorter than MAX_PATH.
 * The directory part of path (i.e., everything up to the last
 * dir_sep) must denote a valid, existing directory, but the last
 * component need not exist.  If die_on_error is set, then die with an
 * informative error message if there is a problem.  Otherwise, return
 * NULL on errors (without generating any output).
 *
 * If path is our buffer, then return path, as it's already what the
 * user wants.
 */
static const char *real_path_internal(const char *path, int die_on_error)
{
	static char bufs[2][PATH_MAX + 1], *buf = bufs[0], *next_buf = bufs[1];
	char *retval = NULL;

	/*
	 * If we have to temporarily chdir(), store the original CWD
	 * here so that we can chdir() back to it at the end of the
	 * function:
	 */
	char cwd[1024] = "";

	int buf_index = 1;

	int depth = MAXDEPTH;
	char *last_elem = NULL;
	struct stat st;

	/* We've already done it */
	if (path == buf || path == next_buf)
		return path;

	if (!*path) {
		if (die_on_error)
			die("The empty string is not a valid path");
		else
			goto error_out;
	}

	if (strlcpy(buf, path, PATH_MAX) >= PATH_MAX) {
		if (die_on_error)
			die("Too long path: %.*s", 60, path);
		else
			goto error_out;
	}

	while (depth--) {
		if (!is_directory(buf)) {
			char *last_slash = find_last_dir_sep(buf);
			if (last_slash) {
				last_elem = xstrdup(last_slash + 1);
				last_slash[1] = '\0';
			} else {
				last_elem = xstrdup(buf);
				*buf = '\0';
			}
		}

		if (*buf) {
			if (!*cwd && !getcwd(cwd, sizeof(cwd))) {
				if (die_on_error)
					die_errno("Could not get current working directory");
				else
					goto error_out;
			}

			if (chdir(buf)) {
				if (die_on_error)
					die_errno("Could not switch to '%s'", buf);
				else
					goto error_out;
			}
		}
		if (!getcwd(buf, PATH_MAX)) {
			if (die_on_error)
				die_errno("Could not get current working directory");
			else
				goto error_out;
		}

		if (last_elem) {
			size_t len = strlen(buf);
			if (len + strlen(last_elem) + 2 > PATH_MAX) {
				if (die_on_error)
					die("Too long path name: '%s/%s'",
					    buf, last_elem);
				else
					goto error_out;
			}
			if (len && !is_dir_sep(buf[len - 1]))
				buf[len++] = '/';
			strcpy(buf + len, last_elem);
			free(last_elem);
			last_elem = NULL;
		}

		if (!lstat(buf, &st) && S_ISLNK(st.st_mode)) {
			ssize_t len = readlink(buf, next_buf, PATH_MAX);
			if (len < 0) {
				if (die_on_error)
					die_errno("Invalid symlink '%s'", buf);
				else
					goto error_out;
			}
			if (PATH_MAX <= len) {
				if (die_on_error)
					die("symbolic link too long: %s", buf);
				else
					goto error_out;
			}
			next_buf[len] = '\0';
			buf = next_buf;
			buf_index = 1 - buf_index;
			next_buf = bufs[buf_index];
		} else
			break;
	}

	retval = buf;
error_out:
	free(last_elem);
	if (*cwd && chdir(cwd))
		die_errno("Could not change back to '%s'", cwd);

	return retval;
}

const char *real_path(const char *path)
{
	return real_path_internal(path, 1);
}

const char *real_path_if_valid(const char *path)
{
	return real_path_internal(path, 0);
}

static const char *get_pwd_cwd(void)
{
	static char cwd[PATH_MAX + 1];
	char *pwd;
	struct stat cwd_stat, pwd_stat;
	if (getcwd(cwd, PATH_MAX) == NULL)
		return NULL;
	pwd = getenv("PWD");
	if (pwd && strcmp(pwd, cwd)) {
		stat(cwd, &cwd_stat);
		if ((cwd_stat.st_dev || cwd_stat.st_ino) &&
		    !stat(pwd, &pwd_stat) &&
		    pwd_stat.st_dev == cwd_stat.st_dev &&
		    pwd_stat.st_ino == cwd_stat.st_ino) {
			strlcpy(cwd, pwd, PATH_MAX);
		}
	}
	return cwd;
}

/*
 * Use this to get an absolute path from a relative one. If you want
 * to resolve links, you should use real_path.
 *
 * If the path is already absolute, then return path. As the user is
 * never meant to free the return value, we're safe.
 */
const char *absolute_path(const char *path)
{
	static char buf[PATH_MAX + 1];

	if (!*path) {
		die("The empty string is not a valid path");
	} else if (is_absolute_path(path)) {
		if (strlcpy(buf, path, PATH_MAX) >= PATH_MAX)
			die("Too long path: %.*s", 60, path);
	} else {
		size_t len;
		const char *fmt;
		const char *cwd = get_pwd_cwd();
		if (!cwd)
			die_errno("Cannot determine the current working directory");
		len = strlen(cwd);
		fmt = (len > 0 && is_dir_sep(cwd[len - 1])) ? "%s%s" : "%s/%s";
		if (snprintf(buf, PATH_MAX, fmt, cwd, path) >= PATH_MAX)
			die("Too long path: %.*s", 60, path);
	}
	return buf;
}

/*
 * Unlike prefix_path, this should be used if the named file does
 * not have to interact with index entry; i.e. name of a random file
 * on the filesystem.
 */
const char *prefix_filename(const char *pfx, int pfx_len, const char *arg)
{
<<<<<<< HEAD
	static char path[PATH_MAX];
#if !(defined(WIN32) || defined(__OS2__))
=======
	static struct strbuf path = STRBUF_INIT;
#ifndef GIT_WINDOWS_NATIVE
>>>>>>> 0a3e6eb2
	if (!pfx_len || is_absolute_path(arg))
		return arg;
	strbuf_reset(&path);
	strbuf_add(&path, pfx, pfx_len);
	strbuf_addstr(&path, arg);
#else
	char *p;
	/* don't add prefix to absolute paths, but still replace '\' by '/' */
	strbuf_reset(&path);
	if (is_absolute_path(arg))
		pfx_len = 0;
	else if (pfx_len)
		strbuf_add(&path, pfx, pfx_len);
	strbuf_addstr(&path, arg);
	for (p = path.buf + pfx_len; *p; p++)
		if (*p == '\\')
			*p = '/';
#endif
	return path.buf;
}<|MERGE_RESOLUTION|>--- conflicted
+++ resolved
@@ -215,13 +215,8 @@
  */
 const char *prefix_filename(const char *pfx, int pfx_len, const char *arg)
 {
-<<<<<<< HEAD
-	static char path[PATH_MAX];
-#if !(defined(WIN32) || defined(__OS2__))
-=======
 	static struct strbuf path = STRBUF_INIT;
-#ifndef GIT_WINDOWS_NATIVE
->>>>>>> 0a3e6eb2
+#if !(defined(GIT_WINDOWS_NATIVE) || defined(__OS2__))
 	if (!pfx_len || is_absolute_path(arg))
 		return arg;
 	strbuf_reset(&path);
