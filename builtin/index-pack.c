--- conflicted
+++ resolved
@@ -395,13 +395,7 @@
 	use(sizeof(struct pack_header));
 }
 
-<<<<<<< HEAD
-static NORETURN void bad_object(off_t offset, const char *format,
-		       ...) __attribute__((__format__ (__printf__, 2, 3)));
-
-=======
-__attribute__((format (printf, 2, 3)))
->>>>>>> 09c274df
+__attribute__((__format__ (__printf__, 2, 3)))
 static NORETURN void bad_object(off_t offset, const char *format, ...)
 {
 	va_list params;
