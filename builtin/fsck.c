#include "builtin.h"
#include "cache.h"
#include "commit.h"
#include "tree.h"
#include "blob.h"
#include "tag.h"
#include "refs.h"
#include "pack.h"
#include "cache-tree.h"
#include "tree-walk.h"
#include "fsck.h"
#include "parse-options.h"
#include "dir.h"
#include "progress.h"
#include "streaming.h"
#include "decorate.h"

#define REACHABLE 0x0001
#define SEEN      0x0002
#define HAS_OBJ   0x0004

static int show_root;
static int show_tags;
static int show_unreachable;
static int include_reflogs = 1;
static int check_full = 1;
static int connectivity_only;
static int check_strict;
static int keep_cache_objects;
static struct fsck_options fsck_walk_options = FSCK_OPTIONS_DEFAULT;
static struct fsck_options fsck_obj_options = FSCK_OPTIONS_DEFAULT;
static struct object_id head_oid;
static const char *head_points_at;
static int errors_found;
static int write_lost_and_found;
static int verbose;
static int show_progress = -1;
static int show_dangling = 1;
static int name_objects;
#define ERROR_OBJECT 01
#define ERROR_REACHABLE 02
#define ERROR_PACK 04
#define ERROR_REFS 010

static const char *describe_object(struct object *obj)
{
	static struct strbuf buf = STRBUF_INIT;
	char *name = name_objects ?
		lookup_decoration(fsck_walk_options.object_names, obj) : NULL;

	strbuf_reset(&buf);
	strbuf_addstr(&buf, oid_to_hex(&obj->oid));
	if (name)
		strbuf_addf(&buf, " (%s)", name);

	return buf.buf;
}

static int fsck_config(const char *var, const char *value, void *cb)
{
	if (strcmp(var, "fsck.skiplist") == 0) {
		const char *path;
		struct strbuf sb = STRBUF_INIT;

		if (git_config_pathname(&path, var, value))
			return 1;
		strbuf_addf(&sb, "skiplist=%s", path);
		free((char *)path);
		fsck_set_msg_types(&fsck_obj_options, sb.buf);
		strbuf_release(&sb);
		return 0;
	}

	if (skip_prefix(var, "fsck.", &var)) {
		fsck_set_msg_type(&fsck_obj_options, var, value);
		return 0;
	}

	return git_default_config(var, value, cb);
}

static void objreport(struct object *obj, const char *msg_type,
			const char *err)
{
	fprintf(stderr, "%s in %s %s: %s\n",
		msg_type, typename(obj->type), describe_object(obj), err);
}

<<<<<<< HEAD
__attribute__((__format__ (__printf__, 2, 3)))
static int objerror(struct object *obj, const char *err, ...)
=======
static int objerror(struct object *obj, const char *err)
>>>>>>> 6052eb80
{
	errors_found |= ERROR_OBJECT;
	objreport(obj, "error", err);
	return -1;
}

<<<<<<< HEAD
__attribute__((__format__ (__printf__, 3, 4)))
static int fsck_error_func(struct object *obj, int type, const char *err, ...)
=======
static int fsck_error_func(struct fsck_options *o,
	struct object *obj, int type, const char *message)
>>>>>>> 6052eb80
{
	objreport(obj, (type == FSCK_WARN) ? "warning" : "error", message);
	return (type == FSCK_WARN) ? 0 : 1;
}

static struct object_array pending;

static int mark_object(struct object *obj, int type, void *data, struct fsck_options *options)
{
	struct object *parent = data;

	/*
	 * The only case data is NULL or type is OBJ_ANY is when
	 * mark_object_reachable() calls us.  All the callers of
	 * that function has non-NULL obj hence ...
	 */
	if (!obj) {
		/* ... these references to parent->fld are safe here */
		printf("broken link from %7s %s\n",
			   typename(parent->type), describe_object(parent));
		printf("broken link from %7s %s\n",
			   (type == OBJ_ANY ? "unknown" : typename(type)), "unknown");
		errors_found |= ERROR_REACHABLE;
		return 1;
	}

	if (type != OBJ_ANY && obj->type != type)
		/* ... and the reference to parent is safe here */
		objerror(parent, "wrong object type in link");

	if (obj->flags & REACHABLE)
		return 0;
	obj->flags |= REACHABLE;
	if (!(obj->flags & HAS_OBJ)) {
		if (parent && !has_object_file(&obj->oid)) {
			printf("broken link from %7s %s\n",
				 typename(parent->type), describe_object(parent));
			printf("              to %7s %s\n",
				 typename(obj->type), describe_object(obj));
			errors_found |= ERROR_REACHABLE;
		}
		return 1;
	}

	add_object_array(obj, NULL, &pending);
	return 0;
}

static void mark_object_reachable(struct object *obj)
{
	mark_object(obj, OBJ_ANY, NULL, NULL);
}

static int traverse_one_object(struct object *obj)
{
	int result;
	struct tree *tree = NULL;

	if (obj->type == OBJ_TREE) {
		tree = (struct tree *)obj;
		if (parse_tree(tree) < 0)
			return 1; /* error already displayed */
	}
	result = fsck_walk(obj, obj, &fsck_walk_options);
	if (tree)
		free_tree_buffer(tree);
	return result;
}

static int traverse_reachable(void)
{
	struct progress *progress = NULL;
	unsigned int nr = 0;
	int result = 0;
	if (show_progress)
		progress = start_progress_delay(_("Checking connectivity"), 0, 0, 2);
	while (pending.nr) {
		struct object_array_entry *entry;
		struct object *obj;

		entry = pending.objects + --pending.nr;
		obj = entry->item;
		result |= traverse_one_object(obj);
		display_progress(progress, ++nr);
	}
	stop_progress(&progress);
	return !!result;
}

static int mark_used(struct object *obj, int type, void *data, struct fsck_options *options)
{
	if (!obj)
		return 1;
	obj->used = 1;
	return 0;
}

/*
 * Check a single reachable object
 */
static void check_reachable_object(struct object *obj)
{
	/*
	 * We obviously want the object to be parsed,
	 * except if it was in a pack-file and we didn't
	 * do a full fsck
	 */
	if (!(obj->flags & HAS_OBJ)) {
		if (has_sha1_pack(obj->oid.hash))
			return; /* it is in pack - forget about it */
		if (connectivity_only && has_object_file(&obj->oid))
			return;
		printf("missing %s %s\n", typename(obj->type),
			describe_object(obj));
		errors_found |= ERROR_REACHABLE;
		return;
	}
}

/*
 * Check a single unreachable object
 */
static void check_unreachable_object(struct object *obj)
{
	/*
	 * Missing unreachable object? Ignore it. It's not like
	 * we miss it (since it can't be reached), nor do we want
	 * to complain about it being unreachable (since it does
	 * not exist).
	 */
	if (!obj->parsed)
		return;

	/*
	 * Unreachable object that exists? Show it if asked to,
	 * since this is something that is prunable.
	 */
	if (show_unreachable) {
		printf("unreachable %s %s\n", typename(obj->type),
			describe_object(obj));
		return;
	}

	/*
	 * "!used" means that nothing at all points to it, including
	 * other unreachable objects. In other words, it's the "tip"
	 * of some set of unreachable objects, usually a commit that
	 * got dropped.
	 *
	 * Such starting points are more interesting than some random
	 * set of unreachable objects, so we show them even if the user
	 * hasn't asked for _all_ unreachable objects. If you have
	 * deleted a branch by mistake, this is a prime candidate to
	 * start looking at, for example.
	 */
	if (!obj->used) {
		if (show_dangling)
			printf("dangling %s %s\n", typename(obj->type),
			       describe_object(obj));
		if (write_lost_and_found) {
			char *filename = git_pathdup("lost-found/%s/%s",
				obj->type == OBJ_COMMIT ? "commit" : "other",
				describe_object(obj));
			FILE *f;

			if (safe_create_leading_directories_const(filename)) {
				error("Could not create lost-found");
				free(filename);
				return;
			}
			if (!(f = fopen(filename, "w")))
				die_errno("Could not open '%s'", filename);
			if (obj->type == OBJ_BLOB) {
				if (stream_blob_to_fd(fileno(f), &obj->oid, NULL, 1))
					die_errno("Could not write '%s'", filename);
			} else
				fprintf(f, "%s\n", describe_object(obj));
			if (fclose(f))
				die_errno("Could not finish '%s'",
					  filename);
			free(filename);
		}
		return;
	}

	/*
	 * Otherwise? It's there, it's unreachable, and some other unreachable
	 * object points to it. Ignore it - it's not interesting, and we showed
	 * all the interesting cases above.
	 */
}

static void check_object(struct object *obj)
{
	if (verbose)
		fprintf(stderr, "Checking %s\n", describe_object(obj));

	if (obj->flags & REACHABLE)
		check_reachable_object(obj);
	else
		check_unreachable_object(obj);
}

static void check_connectivity(void)
{
	int i, max;

	/* Traverse the pending reachable objects */
	traverse_reachable();

	/* Look up all the requirements, warn about missing objects.. */
	max = get_max_object_index();
	if (verbose)
		fprintf(stderr, "Checking connectivity (%d objects)\n", max);

	for (i = 0; i < max; i++) {
		struct object *obj = get_indexed_object(i);

		if (obj)
			check_object(obj);
	}
}

static int fsck_obj(struct object *obj)
{
	if (obj->flags & SEEN)
		return 0;
	obj->flags |= SEEN;

	if (verbose)
		fprintf(stderr, "Checking %s %s\n",
			typename(obj->type), describe_object(obj));

	if (fsck_walk(obj, NULL, &fsck_obj_options))
		objerror(obj, "broken links");
	if (fsck_object(obj, NULL, 0, &fsck_obj_options))
		return -1;

	if (obj->type == OBJ_TREE) {
		struct tree *item = (struct tree *) obj;

		free_tree_buffer(item);
	}

	if (obj->type == OBJ_COMMIT) {
		struct commit *commit = (struct commit *) obj;

		free_commit_buffer(commit);

		if (!commit->parents && show_root)
			printf("root %s\n", describe_object(&commit->object));
	}

	if (obj->type == OBJ_TAG) {
		struct tag *tag = (struct tag *) obj;

		if (show_tags && tag->tagged) {
			printf("tagged %s %s", typename(tag->tagged->type),
				describe_object(tag->tagged));
			printf(" (%s) in %s\n", tag->tag,
				describe_object(&tag->object));
		}
	}

	return 0;
}

static int fsck_sha1(const unsigned char *sha1)
{
	struct object *obj = parse_object(sha1);
	if (!obj) {
		errors_found |= ERROR_OBJECT;
		return error("%s: object corrupt or missing",
			     sha1_to_hex(sha1));
	}
	obj->flags |= HAS_OBJ;
	return fsck_obj(obj);
}

static int fsck_obj_buffer(const unsigned char *sha1, enum object_type type,
			   unsigned long size, void *buffer, int *eaten)
{
	/*
	 * Note, buffer may be NULL if type is OBJ_BLOB. See
	 * verify_packfile(), data_valid variable for details.
	 */
	struct object *obj;
	obj = parse_object_buffer(sha1, type, size, buffer, eaten);
	if (!obj) {
		errors_found |= ERROR_OBJECT;
		return error("%s: object corrupt or missing", sha1_to_hex(sha1));
	}
	obj->flags = HAS_OBJ;
	return fsck_obj(obj);
}

static int default_refs;

static void fsck_handle_reflog_sha1(const char *refname, unsigned char *sha1,
	unsigned long timestamp)
{
	struct object *obj;

	if (!is_null_sha1(sha1)) {
		obj = lookup_object(sha1);
		if (obj) {
			if (timestamp && name_objects)
				add_decoration(fsck_walk_options.object_names,
					obj,
					xstrfmt("%s@{%ld}", refname, timestamp));
			obj->used = 1;
			mark_object_reachable(obj);
		} else {
			error("%s: invalid reflog entry %s", refname, sha1_to_hex(sha1));
			errors_found |= ERROR_REACHABLE;
		}
	}
}

static int fsck_handle_reflog_ent(unsigned char *osha1, unsigned char *nsha1,
		const char *email, unsigned long timestamp, int tz,
		const char *message, void *cb_data)
{
	const char *refname = cb_data;

	if (verbose)
		fprintf(stderr, "Checking reflog %s->%s\n",
			sha1_to_hex(osha1), sha1_to_hex(nsha1));

	fsck_handle_reflog_sha1(refname, osha1, 0);
	fsck_handle_reflog_sha1(refname, nsha1, timestamp);
	return 0;
}

static int fsck_handle_reflog(const char *logname, const struct object_id *oid,
			      int flag, void *cb_data)
{
	for_each_reflog_ent(logname, fsck_handle_reflog_ent, (void *)logname);
	return 0;
}

static int fsck_handle_ref(const char *refname, const struct object_id *oid,
			   int flag, void *cb_data)
{
	struct object *obj;

	obj = parse_object(oid->hash);
	if (!obj) {
		error("%s: invalid sha1 pointer %s", refname, oid_to_hex(oid));
		errors_found |= ERROR_REACHABLE;
		/* We'll continue with the rest despite the error.. */
		return 0;
	}
	if (obj->type != OBJ_COMMIT && is_branch(refname)) {
		error("%s: not a commit", refname);
		errors_found |= ERROR_REFS;
	}
	default_refs++;
	obj->used = 1;
	if (name_objects)
		add_decoration(fsck_walk_options.object_names,
			obj, xstrdup(refname));
	mark_object_reachable(obj);

	return 0;
}

static void get_default_heads(void)
{
	if (head_points_at && !is_null_oid(&head_oid))
		fsck_handle_ref("HEAD", &head_oid, 0, NULL);
	for_each_rawref(fsck_handle_ref, NULL);
	if (include_reflogs)
		for_each_reflog(fsck_handle_reflog, NULL);

	/*
	 * Not having any default heads isn't really fatal, but
	 * it does mean that "--unreachable" no longer makes any
	 * sense (since in this case everything will obviously
	 * be unreachable by definition.
	 *
	 * Showing dangling objects is valid, though (as those
	 * dangling objects are likely lost heads).
	 *
	 * So we just print a warning about it, and clear the
	 * "show_unreachable" flag.
	 */
	if (!default_refs) {
		fprintf(stderr, "notice: No default references\n");
		show_unreachable = 0;
	}
}

static int fsck_loose(const unsigned char *sha1, const char *path, void *data)
{
	if (fsck_sha1(sha1))
		errors_found |= ERROR_OBJECT;
	return 0;
}

static int fsck_cruft(const char *basename, const char *path, void *data)
{
	if (!starts_with(basename, "tmp_obj_"))
		fprintf(stderr, "bad sha1 file: %s\n", path);
	return 0;
}

static int fsck_subdir(int nr, const char *path, void *progress)
{
	display_progress(progress, nr + 1);
	return 0;
}

static void fsck_object_dir(const char *path)
{
	struct progress *progress = NULL;

	if (verbose)
		fprintf(stderr, "Checking object directory\n");

	if (show_progress)
		progress = start_progress(_("Checking object directories"), 256);

	for_each_loose_file_in_objdir(path, fsck_loose, fsck_cruft, fsck_subdir,
				      progress);
	display_progress(progress, 256);
	stop_progress(&progress);
}

static int fsck_head_link(void)
{
	int null_is_error = 0;

	if (verbose)
		fprintf(stderr, "Checking HEAD link\n");

	head_points_at = resolve_ref_unsafe("HEAD", 0, head_oid.hash, NULL);
	if (!head_points_at) {
		errors_found |= ERROR_REFS;
		return error("Invalid HEAD");
	}
	if (!strcmp(head_points_at, "HEAD"))
		/* detached HEAD */
		null_is_error = 1;
	else if (!starts_with(head_points_at, "refs/heads/")) {
		errors_found |= ERROR_REFS;
		return error("HEAD points to something strange (%s)",
			     head_points_at);
	}
	if (is_null_oid(&head_oid)) {
		if (null_is_error) {
			errors_found |= ERROR_REFS;
			return error("HEAD: detached HEAD points at nothing");
		}
		fprintf(stderr, "notice: HEAD points to an unborn branch (%s)\n",
			head_points_at + 11);
	}
	return 0;
}

static int fsck_cache_tree(struct cache_tree *it)
{
	int i;
	int err = 0;

	if (verbose)
		fprintf(stderr, "Checking cache tree\n");

	if (0 <= it->entry_count) {
		struct object *obj = parse_object(it->sha1);
		if (!obj) {
			error("%s: invalid sha1 pointer in cache-tree",
			      sha1_to_hex(it->sha1));
			errors_found |= ERROR_REFS;
			return 1;
		}
		obj->used = 1;
		if (name_objects)
			add_decoration(fsck_walk_options.object_names,
				obj, xstrdup(":"));
		mark_object_reachable(obj);
		if (obj->type != OBJ_TREE)
			err |= objerror(obj, "non-tree in cache-tree");
	}
	for (i = 0; i < it->subtree_nr; i++)
		err |= fsck_cache_tree(it->down[i]->cache_tree);
	return err;
}

static char const * const fsck_usage[] = {
	N_("git fsck [<options>] [<object>...]"),
	NULL
};

static struct option fsck_opts[] = {
	OPT__VERBOSE(&verbose, N_("be verbose")),
	OPT_BOOL(0, "unreachable", &show_unreachable, N_("show unreachable objects")),
	OPT_BOOL(0, "dangling", &show_dangling, N_("show dangling objects")),
	OPT_BOOL(0, "tags", &show_tags, N_("report tags")),
	OPT_BOOL(0, "root", &show_root, N_("report root nodes")),
	OPT_BOOL(0, "cache", &keep_cache_objects, N_("make index objects head nodes")),
	OPT_BOOL(0, "reflogs", &include_reflogs, N_("make reflogs head nodes (default)")),
	OPT_BOOL(0, "full", &check_full, N_("also consider packs and alternate objects")),
	OPT_BOOL(0, "connectivity-only", &connectivity_only, N_("check only connectivity")),
	OPT_BOOL(0, "strict", &check_strict, N_("enable more strict checking")),
	OPT_BOOL(0, "lost-found", &write_lost_and_found,
				N_("write dangling objects in .git/lost-found")),
	OPT_BOOL(0, "progress", &show_progress, N_("show progress")),
	OPT_BOOL(0, "name-objects", &name_objects, N_("show verbose names for reachable objects")),
	OPT_END(),
};

int cmd_fsck(int argc, const char **argv, const char *prefix)
{
	int i, heads;
	struct alternate_object_database *alt;

	errors_found = 0;
	check_replace_refs = 0;

	argc = parse_options(argc, argv, prefix, fsck_opts, fsck_usage, 0);

	fsck_walk_options.walk = mark_object;
	fsck_obj_options.walk = mark_used;
	fsck_obj_options.error_func = fsck_error_func;
	if (check_strict)
		fsck_obj_options.strict = 1;

	if (show_progress == -1)
		show_progress = isatty(2);
	if (verbose)
		show_progress = 0;

	if (write_lost_and_found) {
		check_full = 1;
		include_reflogs = 0;
	}

	if (name_objects)
		fsck_walk_options.object_names =
			xcalloc(1, sizeof(struct decoration));

	git_config(fsck_config, NULL);

	fsck_head_link();
	if (!connectivity_only) {
		fsck_object_dir(get_object_directory());

		prepare_alt_odb();
		for (alt = alt_odb_list; alt; alt = alt->next)
			fsck_object_dir(alt->path);
	}

	if (check_full) {
		struct packed_git *p;
		uint32_t total = 0, count = 0;
		struct progress *progress = NULL;

		prepare_packed_git();

		if (show_progress) {
			for (p = packed_git; p; p = p->next) {
				if (open_pack_index(p))
					continue;
				total += p->num_objects;
			}

			progress = start_progress(_("Checking objects"), total);
		}
		for (p = packed_git; p; p = p->next) {
			/* verify gives error messages itself */
			if (verify_pack(p, fsck_obj_buffer,
					progress, count))
				errors_found |= ERROR_PACK;
			count += p->num_objects;
		}
		stop_progress(&progress);
	}

	heads = 0;
	for (i = 0; i < argc; i++) {
		const char *arg = argv[i];
		unsigned char sha1[20];
		if (!get_sha1(arg, sha1)) {
			struct object *obj = lookup_object(sha1);

			/* Error is printed by lookup_object(). */
			if (!obj)
				continue;

			obj->used = 1;
			if (name_objects)
				add_decoration(fsck_walk_options.object_names,
					obj, xstrdup(arg));
			mark_object_reachable(obj);
			heads++;
			continue;
		}
		error("invalid parameter: expected sha1, got '%s'", arg);
	}

	/*
	 * If we've not been given any explicit head information, do the
	 * default ones from .git/refs. We also consider the index file
	 * in this case (ie this implies --cache).
	 */
	if (!heads) {
		get_default_heads();
		keep_cache_objects = 1;
	}

	if (keep_cache_objects) {
		read_cache();
		for (i = 0; i < active_nr; i++) {
			unsigned int mode;
			struct blob *blob;
			struct object *obj;

			mode = active_cache[i]->ce_mode;
			if (S_ISGITLINK(mode))
				continue;
			blob = lookup_blob(active_cache[i]->oid.hash);
			if (!blob)
				continue;
			obj = &blob->object;
			obj->used = 1;
			if (name_objects)
				add_decoration(fsck_walk_options.object_names,
					obj,
					xstrfmt(":%s", active_cache[i]->name));
			mark_object_reachable(obj);
		}
		if (active_cache_tree)
			fsck_cache_tree(active_cache_tree);
	}

	check_connectivity();
	return errors_found;
}<|MERGE_RESOLUTION|>--- conflicted
+++ resolved
@@ -86,25 +86,15 @@
 		msg_type, typename(obj->type), describe_object(obj), err);
 }
 
-<<<<<<< HEAD
-__attribute__((__format__ (__printf__, 2, 3)))
-static int objerror(struct object *obj, const char *err, ...)
-=======
 static int objerror(struct object *obj, const char *err)
->>>>>>> 6052eb80
 {
 	errors_found |= ERROR_OBJECT;
 	objreport(obj, "error", err);
 	return -1;
 }
 
-<<<<<<< HEAD
-__attribute__((__format__ (__printf__, 3, 4)))
-static int fsck_error_func(struct object *obj, int type, const char *err, ...)
-=======
 static int fsck_error_func(struct fsck_options *o,
 	struct object *obj, int type, const char *message)
->>>>>>> 6052eb80
 {
 	objreport(obj, (type == FSCK_WARN) ? "warning" : "error", message);
 	return (type == FSCK_WARN) ? 0 : 1;
