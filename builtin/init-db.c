/*
 * GIT - The information manager from hell
 *
 * Copyright (C) Linus Torvalds, 2005
 */
<<<<<<< HEAD
#ifdef __OS2__
#define OS2EMX_PLAIN_CHAR
#define INCL_BASE
#include <os2.h>
#undef OBJ_ANY /* conflicts with git definitions */
#endif
#include "cache.h"
#include "config.h"
#include "refs.h"
=======
#define USE_THE_REPOSITORY_VARIABLE
>>>>>>> 09c274df
#include "builtin.h"
#include "abspath.h"
#include "environment.h"
#include "gettext.h"
#include "parse-options.h"
<<<<<<< HEAD
#include "worktree.h"

#ifndef DEFAULT_GIT_TEMPLATE_DIR
#define DEFAULT_GIT_TEMPLATE_DIR "/usr/share/git-core/templates"
#endif

#ifdef NO_TRUSTABLE_FILEMODE
#define TEST_FILEMODE 0
#else
#define TEST_FILEMODE 1
#endif

#define GIT_DEFAULT_HASH_ENVIRONMENT "GIT_DEFAULT_HASH"

static int init_is_bare_repository = 0;
static int init_shared_repository = -1;
static const char *init_db_template_dir;

static void copy_templates_1(struct strbuf *path, struct strbuf *template_path,
			     DIR *dir)
{
	size_t path_baselen = path->len;
	size_t template_baselen = template_path->len;
	struct dirent *de;

	/* Note: if ".git/hooks" file exists in the repository being
	 * re-initialized, /etc/core-git/templates/hooks/update would
	 * cause "git init" to fail here.  I think this is sane but
	 * it means that the set of templates we ship by default, along
	 * with the way the namespace under .git/ is organized, should
	 * be really carefully chosen.
	 */
	safe_create_dir(path->buf, 1);
	while ((de = readdir(dir)) != NULL) {
		struct stat st_git, st_template;
		int exists = 0;

		strbuf_setlen(path, path_baselen);
		strbuf_setlen(template_path, template_baselen);

		if (de->d_name[0] == '.')
			continue;
		strbuf_addstr(path, de->d_name);
		strbuf_addstr(template_path, de->d_name);
		if (lstat(path->buf, &st_git)) {
			if (errno != ENOENT)
				die_errno(_("cannot stat '%s'"), path->buf);
		}
		else
			exists = 1;

		if (lstat(template_path->buf, &st_template))
			die_errno(_("cannot stat template '%s'"), template_path->buf);

		if (S_ISDIR(st_template.st_mode)) {
			DIR *subdir = opendir(template_path->buf);
			if (!subdir)
				die_errno(_("cannot opendir '%s'"), template_path->buf);
			strbuf_addch(path, '/');
			strbuf_addch(template_path, '/');
			copy_templates_1(path, template_path, subdir);
			closedir(subdir);
		}
		else if (exists)
			continue;
		else if (S_ISLNK(st_template.st_mode)) {
			struct strbuf lnk = STRBUF_INIT;
			if (strbuf_readlink(&lnk, template_path->buf,
					    st_template.st_size) < 0)
				die_errno(_("cannot readlink '%s'"), template_path->buf);
			if (symlink(lnk.buf, path->buf))
				die_errno(_("cannot symlink '%s' '%s'"),
					  lnk.buf, path->buf);
			strbuf_release(&lnk);
		}
		else if (S_ISREG(st_template.st_mode)) {
			if (copy_file(path->buf, template_path->buf, st_template.st_mode))
				die_errno(_("cannot copy '%s' to '%s'"),
					  template_path->buf, path->buf);
		}
		else
			error(_("ignoring template %s"), template_path->buf);
	}
}

static void copy_templates(const char *template_dir)
{
	struct strbuf path = STRBUF_INIT;
	struct strbuf template_path = STRBUF_INIT;
	size_t template_len;
	struct repository_format template_format = REPOSITORY_FORMAT_INIT;
	struct strbuf err = STRBUF_INIT;
	DIR *dir;
	char *to_free = NULL;

	if (!template_dir)
		template_dir = getenv(TEMPLATE_DIR_ENVIRONMENT);
	if (!template_dir)
		template_dir = init_db_template_dir;
	if (!template_dir)
		template_dir = to_free = system_path(DEFAULT_GIT_TEMPLATE_DIR);
	if (!template_dir[0]) {
		free(to_free);
		return;
	}

	strbuf_addstr(&template_path, template_dir);
	strbuf_complete(&template_path, '/');
	template_len = template_path.len;

	dir = opendir(template_path.buf);
	if (!dir) {
		warning(_("templates not found in %s"), template_dir);
		goto free_return;
	}

	/* Make sure that template is from the correct vintage */
	strbuf_addstr(&template_path, "config");
	read_repository_format(&template_format, template_path.buf);
	strbuf_setlen(&template_path, template_len);

	/*
	 * No mention of version at all is OK, but anything else should be
	 * verified.
	 */
	if (template_format.version >= 0 &&
	    verify_repository_format(&template_format, &err) < 0) {
		warning(_("not copying templates from '%s': %s"),
			  template_dir, err.buf);
		strbuf_release(&err);
		goto close_free_return;
	}

	strbuf_addstr(&path, get_git_common_dir());
	strbuf_complete(&path, '/');
	copy_templates_1(&path, &template_path, dir);
close_free_return:
	closedir(dir);
free_return:
	free(to_free);
	strbuf_release(&path);
	strbuf_release(&template_path);
	clear_repository_format(&template_format);
}

static int git_init_db_config(const char *k, const char *v, void *cb)
{
	if (!strcmp(k, "init.templatedir"))
		return git_config_pathname(&init_db_template_dir, k, v);

	if (starts_with(k, "core."))
		return platform_core_config(k, v, cb);

	return 0;
}

/*
 * If the git_dir is not directly inside the working tree, then git will not
 * find it by default, and we need to set the worktree explicitly.
 */
static int needs_work_tree_config(const char *git_dir, const char *work_tree)
{
	if (!strcmp(work_tree, "/") && !strcmp(git_dir, "/.git"))
		return 0;
	if (skip_prefix(git_dir, work_tree, &git_dir) &&
	    !strcmp(git_dir, "/.git"))
		return 0;
	return 1;
}

void initialize_repository_version(int hash_algo, int reinit)
{
	char repo_version_string[10];
	int repo_version = GIT_REPO_VERSION;

	if (hash_algo != GIT_HASH_SHA1)
		repo_version = GIT_REPO_VERSION_READ;

	/* This forces creation of new config file */
	xsnprintf(repo_version_string, sizeof(repo_version_string),
		  "%d", repo_version);
	git_config_set("core.repositoryformatversion", repo_version_string);

	if (hash_algo != GIT_HASH_SHA1)
		git_config_set("extensions.objectformat",
			       hash_algos[hash_algo].name);
	else if (reinit)
		git_config_set_gently("extensions.objectformat", NULL);
}

static int create_default_files(const char *template_path,
				const char *original_git_dir,
				const char *initial_branch,
				const struct repository_format *fmt,
				int quiet)
{
	struct stat st1;
	struct strbuf buf = STRBUF_INIT;
	char *path;
	char junk[2];
	int reinit;
	int filemode;
	struct strbuf err = STRBUF_INIT;

	/* Just look for `init.templatedir` */
	init_db_template_dir = NULL; /* re-set in case it was set before */
	git_config(git_init_db_config, NULL);

	/*
	 * First copy the templates -- we might have the default
	 * config file there, in which case we would want to read
	 * from it after installing.
	 *
	 * Before reading that config, we also need to clear out any cached
	 * values (since we've just potentially changed what's available on
	 * disk).
	 */
	copy_templates(template_path);
	git_config_clear();
	reset_shared_repository();
	git_config(git_default_config, NULL);

	/*
	 * We must make sure command-line options continue to override any
	 * values we might have just re-read from the config.
	 */
	is_bare_repository_cfg = init_is_bare_repository;
	if (init_shared_repository != -1)
		set_shared_repository(init_shared_repository);

	/*
	 * We would have created the above under user's umask -- under
	 * shared-repository settings, we would need to fix them up.
	 */
	if (get_shared_repository()) {
		adjust_shared_perm(get_git_dir());
	}

	/*
	 * We need to create a "refs" dir in any case so that older
	 * versions of git can tell that this is a repository.
	 */
	safe_create_dir(git_path("refs"), 1);
	adjust_shared_perm(git_path("refs"));

	if (refs_init_db(&err))
		die("failed to set up refs db: %s", err.buf);

	/*
	 * Point the HEAD symref to the initial branch with if HEAD does
	 * not yet exist.
	 */
	path = git_path_buf(&buf, "HEAD");
	reinit = (!access(path, R_OK)
		  || readlink(path, junk, sizeof(junk)-1) != -1);
	if (!reinit) {
		char *ref;

		if (!initial_branch)
			initial_branch = git_default_branch_name(quiet);

		ref = xstrfmt("refs/heads/%s", initial_branch);
		if (check_refname_format(ref, 0) < 0)
			die(_("invalid initial branch name: '%s'"),
			    initial_branch);

		if (create_symref("HEAD", ref, NULL) < 0)
			exit(1);
		free(ref);
	}

	initialize_repository_version(fmt->hash_algo, 0);

	/* Check filemode trustability */
	path = git_path_buf(&buf, "config");
	filemode = TEST_FILEMODE;
	if (TEST_FILEMODE && !lstat(path, &st1)) {
		struct stat st2;
		filemode = (!chmod(path, st1.st_mode ^ S_IXUSR) &&
				!lstat(path, &st2) &&
				st1.st_mode != st2.st_mode &&
				!chmod(path, st1.st_mode));
		if (filemode && !reinit && (st1.st_mode & S_IXUSR))
			filemode = 0;
	}
	git_config_set("core.filemode", filemode ? "true" : "false");

	if (is_bare_repository())
		git_config_set("core.bare", "true");
	else {
		const char *work_tree = get_git_work_tree();
		git_config_set("core.bare", "false");
		/* allow template config file to override the default */
		if (log_all_ref_updates == LOG_REFS_UNSET)
			git_config_set("core.logallrefupdates", "true");
		if (needs_work_tree_config(original_git_dir, work_tree))
			git_config_set("core.worktree", work_tree);
	}

	if (!reinit) {
		/* Check if symlink is supported in the work tree */
		path = git_path_buf(&buf, "tXXXXXX");
		if (!close(xmkstemp(path)) &&
		    !unlink(path) &&
		    !symlink("testing", path) &&
		    !lstat(path, &st1) &&
		    S_ISLNK(st1.st_mode))
			unlink(path); /* good */
		else
			git_config_set("core.symlinks", "false");

		/* Check if the filesystem is case-insensitive */
		path = git_path_buf(&buf, "CoNfIg");
		if (!access(path, F_OK))
			git_config_set("core.ignorecase", "true");
		probe_utf8_pathname_composition();
	}

	strbuf_release(&buf);
	return reinit;
}

static void create_object_directory(void)
{
	struct strbuf path = STRBUF_INIT;
	size_t baselen;

	strbuf_addstr(&path, get_object_directory());
	baselen = path.len;

	safe_create_dir(path.buf, 1);

	strbuf_setlen(&path, baselen);
	strbuf_addstr(&path, "/pack");
	safe_create_dir(path.buf, 1);

	strbuf_setlen(&path, baselen);
	strbuf_addstr(&path, "/info");
	safe_create_dir(path.buf, 1);

	strbuf_release(&path);
}

static void separate_git_dir(const char *git_dir, const char *git_link)
{
	struct stat st;

	if (!stat(git_link, &st)) {
		const char *src;

		if (S_ISREG(st.st_mode))
			src = read_gitfile(git_link);
		else if (S_ISDIR(st.st_mode))
			src = git_link;
		else
			die(_("unable to handle file type %d"), (int)st.st_mode);

		if (rename(src, git_dir))
			die_errno(_("unable to move %s to %s"), src, git_dir);
		repair_worktrees(NULL, NULL);
	}

	write_file(git_link, "gitdir: %s", git_dir);
}

static void validate_hash_algorithm(struct repository_format *repo_fmt, int hash)
{
	const char *env = getenv(GIT_DEFAULT_HASH_ENVIRONMENT);
	/*
	 * If we already have an initialized repo, don't allow the user to
	 * specify a different algorithm, as that could cause corruption.
	 * Otherwise, if the user has specified one on the command line, use it.
	 */
	if (repo_fmt->version >= 0 && hash != GIT_HASH_UNKNOWN && hash != repo_fmt->hash_algo)
		die(_("attempt to reinitialize repository with different hash"));
	else if (hash != GIT_HASH_UNKNOWN)
		repo_fmt->hash_algo = hash;
	else if (env) {
		int env_algo = hash_algo_by_name(env);
		if (env_algo == GIT_HASH_UNKNOWN)
			die(_("unknown hash algorithm '%s'"), env);
		repo_fmt->hash_algo = env_algo;
	}
}

int init_db(const char *git_dir, const char *real_git_dir,
	    const char *template_dir, int hash, const char *initial_branch,
	    unsigned int flags)
{
	int reinit;
	int exist_ok = flags & INIT_DB_EXIST_OK;
	char *original_git_dir = real_pathdup(git_dir, 1);
	struct repository_format repo_fmt = REPOSITORY_FORMAT_INIT;

	if (real_git_dir) {
		struct stat st;

		if (!exist_ok && !stat(git_dir, &st))
			die(_("%s already exists"), git_dir);

		if (!exist_ok && !stat(real_git_dir, &st))
			die(_("%s already exists"), real_git_dir);

		set_git_dir(real_git_dir, 1);
		git_dir = get_git_dir();
		separate_git_dir(git_dir, original_git_dir);
	}
	else {
		set_git_dir(git_dir, 1);
		git_dir = get_git_dir();
	}
	startup_info->have_repository = 1;

	/* Just look for `core.hidedotfiles` */
	git_config(git_init_db_config, NULL);

	safe_create_dir(git_dir, 0);

#ifdef __OS2__
	/* Make the git directory truly hidden on OS/2 */
	{
		FILESTATUS3 stat;
		APIRET arc = DosQueryPathInfo(git_dir, FIL_STANDARD, &stat, sizeof(stat));
		if (!arc) {
			stat.attrFile |= FILE_HIDDEN;
			arc = DosSetPathInfo(git_dir, FIL_STANDARD, &stat, sizeof(stat), 0);
		}
		if (arc)
			warning(("could not set hidden attribute on %s (OS/2 error %ld)"), git_dir, arc);
	}
#endif

	init_is_bare_repository = is_bare_repository();

	/* Check to see if the repository version is right.
	 * Note that a newly created repository does not have
	 * config file, so this will not fail.  What we are catching
	 * is an attempt to reinitialize new repository with an old tool.
	 */
	check_repository_format(&repo_fmt);

	validate_hash_algorithm(&repo_fmt, hash);

	reinit = create_default_files(template_dir, original_git_dir,
				      initial_branch, &repo_fmt,
				      flags & INIT_DB_QUIET);
	if (reinit && initial_branch)
		warning(_("re-init: ignored --initial-branch=%s"),
			initial_branch);

	create_object_directory();

	if (get_shared_repository()) {
		char buf[10];
		/* We do not spell "group" and such, so that
		 * the configuration can be read by older version
		 * of git. Note, we use octal numbers for new share modes,
		 * and compatibility values for PERM_GROUP and
		 * PERM_EVERYBODY.
		 */
		if (get_shared_repository() < 0)
			/* force to the mode value */
			xsnprintf(buf, sizeof(buf), "0%o", -get_shared_repository());
		else if (get_shared_repository() == PERM_GROUP)
			xsnprintf(buf, sizeof(buf), "%d", OLD_PERM_GROUP);
		else if (get_shared_repository() == PERM_EVERYBODY)
			xsnprintf(buf, sizeof(buf), "%d", OLD_PERM_EVERYBODY);
		else
			BUG("invalid value for shared_repository");
		git_config_set("core.sharedrepository", buf);
		git_config_set("receive.denyNonFastforwards", "true");
	}

	if (!(flags & INIT_DB_QUIET)) {
		int len = strlen(git_dir);

		if (reinit)
			printf(get_shared_repository()
			       ? _("Reinitialized existing shared Git repository in %s%s\n")
			       : _("Reinitialized existing Git repository in %s%s\n"),
			       git_dir, len && git_dir[len-1] != '/' ? "/" : "");
		else
			printf(get_shared_repository()
			       ? _("Initialized empty shared Git repository in %s%s\n")
			       : _("Initialized empty Git repository in %s%s\n"),
			       git_dir, len && git_dir[len-1] != '/' ? "/" : "");
	}

	free(original_git_dir);
	return 0;
}
=======
#include "path.h"
#include "refs.h"
#include "setup.h"
#include "strbuf.h"
>>>>>>> 09c274df

static int guess_repository_type(const char *git_dir)
{
	const char *slash;
	char *cwd;
	int cwd_is_git_dir;

	/*
	 * "GIT_DIR=. git init" is always bare.
	 * "GIT_DIR=`pwd` git init" too.
	 */
	if (!strcmp(".", git_dir))
		return 1;
	cwd = xgetcwd();
	cwd_is_git_dir = !strcmp(git_dir, cwd);
	free(cwd);
	if (cwd_is_git_dir)
		return 1;
	/*
	 * "GIT_DIR=.git or GIT_DIR=something/.git is usually not.
	 */
	if (!strcmp(git_dir, ".git"))
		return 0;
	slash = strrchr(git_dir, '/');
	if (slash && !strcmp(slash, "/.git"))
		return 0;

	/*
	 * Otherwise it is often bare.  At this point
	 * we are just guessing.
	 */
	return 1;
}

static int shared_callback(const struct option *opt, const char *arg, int unset)
{
	BUG_ON_OPT_NEG(unset);
	*((int *) opt->value) = (arg) ? git_config_perm("arg", arg) : PERM_GROUP;
	return 0;
}

static const char *const init_db_usage[] = {
	N_("git init [-q | --quiet] [--bare] [--template=<template-directory>]\n"
	   "         [--separate-git-dir <git-dir>] [--object-format=<format>]\n"
	   "         [--ref-format=<format>]\n"
	   "         [-b <branch-name> | --initial-branch=<branch-name>]\n"
	   "         [--shared[=<permissions>]] [<directory>]"),
	NULL
};

/*
 * If you want to, you can share the DB area with any number of branches.
 * That has advantages: you can save space by sharing all the SHA1 objects.
 * On the other hand, it might just make lookup slower and messier. You
 * be the judge.  The default case is to have one DB per managed directory.
 */
int cmd_init_db(int argc,
		const char **argv,
		const char *prefix,
		struct repository *repo UNUSED)
{
	char *git_dir;
	const char *real_git_dir = NULL;
	char *real_git_dir_to_free = NULL;
	char *work_tree = NULL;
	const char *template_dir = NULL;
	char *template_dir_to_free = NULL;
	unsigned int flags = 0;
	const char *object_format = NULL;
	const char *ref_format = NULL;
	const char *initial_branch = NULL;
	int hash_algo = GIT_HASH_UNKNOWN;
	enum ref_storage_format ref_storage_format = REF_STORAGE_FORMAT_UNKNOWN;
	int init_shared_repository = -1;
	const struct option init_db_options[] = {
		OPT_STRING(0, "template", &template_dir, N_("template-directory"),
				N_("directory from which templates will be used")),
		OPT_SET_INT(0, "bare", &is_bare_repository_cfg,
				N_("create a bare repository"), 1),
		{
			.type = OPTION_CALLBACK,
			.long_name = "shared",
			.value = &init_shared_repository,
			.argh = N_("permissions"),
			.help = N_("specify that the git repository is to be shared amongst several users"),
			.flags = PARSE_OPT_OPTARG | PARSE_OPT_NONEG,
			.callback = shared_callback
		},
		OPT_BIT('q', "quiet", &flags, N_("be quiet"), INIT_DB_QUIET),
		OPT_STRING(0, "separate-git-dir", &real_git_dir, N_("gitdir"),
			   N_("separate git dir from working tree")),
		OPT_STRING('b', "initial-branch", &initial_branch, N_("name"),
			   N_("override the name of the initial branch")),
		OPT_STRING(0, "object-format", &object_format, N_("hash"),
			   N_("specify the hash algorithm to use")),
		OPT_STRING(0, "ref-format", &ref_format, N_("format"),
			   N_("specify the reference format to use")),
		OPT_END()
	};
	int ret;

	argc = parse_options(argc, argv, prefix, init_db_options, init_db_usage, 0);

	if (real_git_dir && is_bare_repository_cfg == 1)
		die(_("options '%s' and '%s' cannot be used together"), "--separate-git-dir", "--bare");

	if (real_git_dir && !is_absolute_path(real_git_dir))
		real_git_dir = real_git_dir_to_free = real_pathdup(real_git_dir, 1);

	if (template_dir && *template_dir && !is_absolute_path(template_dir))
		template_dir = template_dir_to_free = absolute_pathdup(template_dir);

	if (argc == 1) {
		int mkdir_tried = 0;
	retry:
		if (chdir(argv[0]) < 0) {
			if (!mkdir_tried) {
				int saved;
				/*
				 * At this point we haven't read any configuration,
				 * and we know shared_repository should always be 0;
				 * but just in case we play safe.
				 */
				saved = repo_settings_get_shared_repository(the_repository);
				repo_settings_set_shared_repository(the_repository, 0);
				switch (safe_create_leading_directories_const(the_repository, argv[0])) {
				case SCLD_OK:
				case SCLD_PERMS:
					break;
				case SCLD_EXISTS:
					errno = EEXIST;
					/* fallthru */
				default:
					die_errno(_("cannot mkdir %s"), argv[0]);
					break;
				}
				repo_settings_set_shared_repository(the_repository, saved);
				if (mkdir(argv[0], 0777) < 0)
					die_errno(_("cannot mkdir %s"), argv[0]);
				mkdir_tried = 1;
				goto retry;
			}
			die_errno(_("cannot chdir to %s"), argv[0]);
		}
	} else if (0 < argc) {
		usage(init_db_usage[0]);
	}
	if (is_bare_repository_cfg == 1) {
		char *cwd = xgetcwd();
		setenv(GIT_DIR_ENVIRONMENT, cwd, argc > 0);
		free(cwd);
	}

	if (object_format) {
		hash_algo = hash_algo_by_name(object_format);
		if (hash_algo == GIT_HASH_UNKNOWN)
			die(_("unknown hash algorithm '%s'"), object_format);
	}

	if (ref_format) {
		ref_storage_format = ref_storage_format_by_name(ref_format);
		if (ref_storage_format == REF_STORAGE_FORMAT_UNKNOWN)
			die(_("unknown ref storage format '%s'"), ref_format);
	}

	if (init_shared_repository != -1)
		repo_settings_set_shared_repository(the_repository, init_shared_repository);

	/*
	 * GIT_WORK_TREE makes sense only in conjunction with GIT_DIR
	 * without --bare.  Catch the error early.
	 */
	git_dir = xstrdup_or_null(getenv(GIT_DIR_ENVIRONMENT));
	work_tree = xstrdup_or_null(getenv(GIT_WORK_TREE_ENVIRONMENT));
	if ((!git_dir || is_bare_repository_cfg == 1) && work_tree)
		die(_("%s (or --work-tree=<directory>) not allowed without "
			  "specifying %s (or --git-dir=<directory>)"),
		    GIT_WORK_TREE_ENVIRONMENT,
		    GIT_DIR_ENVIRONMENT);

	/*
	 * Set up the default .git directory contents
	 */
	if (!git_dir)
		git_dir = xstrdup(DEFAULT_GIT_DIR_ENVIRONMENT);

	/*
	 * When --separate-git-dir is used inside a linked worktree, take
	 * care to ensure that the common .git/ directory is relocated, not
	 * the worktree-specific .git/worktrees/<id>/ directory.
	 */
	if (real_git_dir) {
		int err;
		const char *p;
		struct strbuf sb = STRBUF_INIT;

		p = read_gitfile_gently(git_dir, &err);
		if (p && get_common_dir(&sb, p)) {
			struct strbuf mainwt = STRBUF_INIT;

			strbuf_addbuf(&mainwt, &sb);
			strbuf_strip_suffix(&mainwt, "/.git");
			if (chdir(mainwt.buf) < 0)
				die_errno(_("cannot chdir to %s"), mainwt.buf);
			strbuf_release(&mainwt);
			free(git_dir);
			git_dir = strbuf_detach(&sb, NULL);
		}
		strbuf_release(&sb);
	}

	if (is_bare_repository_cfg < 0)
		is_bare_repository_cfg = guess_repository_type(git_dir);

	if (!is_bare_repository_cfg) {
		const char *git_dir_parent = strrchr(git_dir, '/');
		if (git_dir_parent) {
			char *rel = xstrndup(git_dir, git_dir_parent - git_dir);
			git_work_tree_cfg = real_pathdup(rel, 1);
			free(rel);
		}
		if (!git_work_tree_cfg)
			git_work_tree_cfg = xgetcwd();
		if (work_tree)
			set_git_work_tree(work_tree);
		else
			set_git_work_tree(git_work_tree_cfg);
		if (access(repo_get_work_tree(the_repository), X_OK))
			die_errno (_("Cannot access work tree '%s'"),
				   repo_get_work_tree(the_repository));
	}
	else {
		if (real_git_dir)
			die(_("--separate-git-dir incompatible with bare repository"));
		if (work_tree)
			set_git_work_tree(work_tree);
	}

	flags |= INIT_DB_EXIST_OK;
	ret = init_db(git_dir, real_git_dir, template_dir, hash_algo,
		      ref_storage_format, initial_branch,
		      init_shared_repository, flags);

	free(template_dir_to_free);
	free(real_git_dir_to_free);
	free(work_tree);
	free(git_dir);
	return ret;
}<|MERGE_RESOLUTION|>--- conflicted
+++ resolved
@@ -3,522 +3,16 @@
  *
  * Copyright (C) Linus Torvalds, 2005
  */
-<<<<<<< HEAD
-#ifdef __OS2__
-#define OS2EMX_PLAIN_CHAR
-#define INCL_BASE
-#include <os2.h>
-#undef OBJ_ANY /* conflicts with git definitions */
-#endif
-#include "cache.h"
-#include "config.h"
-#include "refs.h"
-=======
 #define USE_THE_REPOSITORY_VARIABLE
->>>>>>> 09c274df
 #include "builtin.h"
 #include "abspath.h"
 #include "environment.h"
 #include "gettext.h"
 #include "parse-options.h"
-<<<<<<< HEAD
-#include "worktree.h"
-
-#ifndef DEFAULT_GIT_TEMPLATE_DIR
-#define DEFAULT_GIT_TEMPLATE_DIR "/usr/share/git-core/templates"
-#endif
-
-#ifdef NO_TRUSTABLE_FILEMODE
-#define TEST_FILEMODE 0
-#else
-#define TEST_FILEMODE 1
-#endif
-
-#define GIT_DEFAULT_HASH_ENVIRONMENT "GIT_DEFAULT_HASH"
-
-static int init_is_bare_repository = 0;
-static int init_shared_repository = -1;
-static const char *init_db_template_dir;
-
-static void copy_templates_1(struct strbuf *path, struct strbuf *template_path,
-			     DIR *dir)
-{
-	size_t path_baselen = path->len;
-	size_t template_baselen = template_path->len;
-	struct dirent *de;
-
-	/* Note: if ".git/hooks" file exists in the repository being
-	 * re-initialized, /etc/core-git/templates/hooks/update would
-	 * cause "git init" to fail here.  I think this is sane but
-	 * it means that the set of templates we ship by default, along
-	 * with the way the namespace under .git/ is organized, should
-	 * be really carefully chosen.
-	 */
-	safe_create_dir(path->buf, 1);
-	while ((de = readdir(dir)) != NULL) {
-		struct stat st_git, st_template;
-		int exists = 0;
-
-		strbuf_setlen(path, path_baselen);
-		strbuf_setlen(template_path, template_baselen);
-
-		if (de->d_name[0] == '.')
-			continue;
-		strbuf_addstr(path, de->d_name);
-		strbuf_addstr(template_path, de->d_name);
-		if (lstat(path->buf, &st_git)) {
-			if (errno != ENOENT)
-				die_errno(_("cannot stat '%s'"), path->buf);
-		}
-		else
-			exists = 1;
-
-		if (lstat(template_path->buf, &st_template))
-			die_errno(_("cannot stat template '%s'"), template_path->buf);
-
-		if (S_ISDIR(st_template.st_mode)) {
-			DIR *subdir = opendir(template_path->buf);
-			if (!subdir)
-				die_errno(_("cannot opendir '%s'"), template_path->buf);
-			strbuf_addch(path, '/');
-			strbuf_addch(template_path, '/');
-			copy_templates_1(path, template_path, subdir);
-			closedir(subdir);
-		}
-		else if (exists)
-			continue;
-		else if (S_ISLNK(st_template.st_mode)) {
-			struct strbuf lnk = STRBUF_INIT;
-			if (strbuf_readlink(&lnk, template_path->buf,
-					    st_template.st_size) < 0)
-				die_errno(_("cannot readlink '%s'"), template_path->buf);
-			if (symlink(lnk.buf, path->buf))
-				die_errno(_("cannot symlink '%s' '%s'"),
-					  lnk.buf, path->buf);
-			strbuf_release(&lnk);
-		}
-		else if (S_ISREG(st_template.st_mode)) {
-			if (copy_file(path->buf, template_path->buf, st_template.st_mode))
-				die_errno(_("cannot copy '%s' to '%s'"),
-					  template_path->buf, path->buf);
-		}
-		else
-			error(_("ignoring template %s"), template_path->buf);
-	}
-}
-
-static void copy_templates(const char *template_dir)
-{
-	struct strbuf path = STRBUF_INIT;
-	struct strbuf template_path = STRBUF_INIT;
-	size_t template_len;
-	struct repository_format template_format = REPOSITORY_FORMAT_INIT;
-	struct strbuf err = STRBUF_INIT;
-	DIR *dir;
-	char *to_free = NULL;
-
-	if (!template_dir)
-		template_dir = getenv(TEMPLATE_DIR_ENVIRONMENT);
-	if (!template_dir)
-		template_dir = init_db_template_dir;
-	if (!template_dir)
-		template_dir = to_free = system_path(DEFAULT_GIT_TEMPLATE_DIR);
-	if (!template_dir[0]) {
-		free(to_free);
-		return;
-	}
-
-	strbuf_addstr(&template_path, template_dir);
-	strbuf_complete(&template_path, '/');
-	template_len = template_path.len;
-
-	dir = opendir(template_path.buf);
-	if (!dir) {
-		warning(_("templates not found in %s"), template_dir);
-		goto free_return;
-	}
-
-	/* Make sure that template is from the correct vintage */
-	strbuf_addstr(&template_path, "config");
-	read_repository_format(&template_format, template_path.buf);
-	strbuf_setlen(&template_path, template_len);
-
-	/*
-	 * No mention of version at all is OK, but anything else should be
-	 * verified.
-	 */
-	if (template_format.version >= 0 &&
-	    verify_repository_format(&template_format, &err) < 0) {
-		warning(_("not copying templates from '%s': %s"),
-			  template_dir, err.buf);
-		strbuf_release(&err);
-		goto close_free_return;
-	}
-
-	strbuf_addstr(&path, get_git_common_dir());
-	strbuf_complete(&path, '/');
-	copy_templates_1(&path, &template_path, dir);
-close_free_return:
-	closedir(dir);
-free_return:
-	free(to_free);
-	strbuf_release(&path);
-	strbuf_release(&template_path);
-	clear_repository_format(&template_format);
-}
-
-static int git_init_db_config(const char *k, const char *v, void *cb)
-{
-	if (!strcmp(k, "init.templatedir"))
-		return git_config_pathname(&init_db_template_dir, k, v);
-
-	if (starts_with(k, "core."))
-		return platform_core_config(k, v, cb);
-
-	return 0;
-}
-
-/*
- * If the git_dir is not directly inside the working tree, then git will not
- * find it by default, and we need to set the worktree explicitly.
- */
-static int needs_work_tree_config(const char *git_dir, const char *work_tree)
-{
-	if (!strcmp(work_tree, "/") && !strcmp(git_dir, "/.git"))
-		return 0;
-	if (skip_prefix(git_dir, work_tree, &git_dir) &&
-	    !strcmp(git_dir, "/.git"))
-		return 0;
-	return 1;
-}
-
-void initialize_repository_version(int hash_algo, int reinit)
-{
-	char repo_version_string[10];
-	int repo_version = GIT_REPO_VERSION;
-
-	if (hash_algo != GIT_HASH_SHA1)
-		repo_version = GIT_REPO_VERSION_READ;
-
-	/* This forces creation of new config file */
-	xsnprintf(repo_version_string, sizeof(repo_version_string),
-		  "%d", repo_version);
-	git_config_set("core.repositoryformatversion", repo_version_string);
-
-	if (hash_algo != GIT_HASH_SHA1)
-		git_config_set("extensions.objectformat",
-			       hash_algos[hash_algo].name);
-	else if (reinit)
-		git_config_set_gently("extensions.objectformat", NULL);
-}
-
-static int create_default_files(const char *template_path,
-				const char *original_git_dir,
-				const char *initial_branch,
-				const struct repository_format *fmt,
-				int quiet)
-{
-	struct stat st1;
-	struct strbuf buf = STRBUF_INIT;
-	char *path;
-	char junk[2];
-	int reinit;
-	int filemode;
-	struct strbuf err = STRBUF_INIT;
-
-	/* Just look for `init.templatedir` */
-	init_db_template_dir = NULL; /* re-set in case it was set before */
-	git_config(git_init_db_config, NULL);
-
-	/*
-	 * First copy the templates -- we might have the default
-	 * config file there, in which case we would want to read
-	 * from it after installing.
-	 *
-	 * Before reading that config, we also need to clear out any cached
-	 * values (since we've just potentially changed what's available on
-	 * disk).
-	 */
-	copy_templates(template_path);
-	git_config_clear();
-	reset_shared_repository();
-	git_config(git_default_config, NULL);
-
-	/*
-	 * We must make sure command-line options continue to override any
-	 * values we might have just re-read from the config.
-	 */
-	is_bare_repository_cfg = init_is_bare_repository;
-	if (init_shared_repository != -1)
-		set_shared_repository(init_shared_repository);
-
-	/*
-	 * We would have created the above under user's umask -- under
-	 * shared-repository settings, we would need to fix them up.
-	 */
-	if (get_shared_repository()) {
-		adjust_shared_perm(get_git_dir());
-	}
-
-	/*
-	 * We need to create a "refs" dir in any case so that older
-	 * versions of git can tell that this is a repository.
-	 */
-	safe_create_dir(git_path("refs"), 1);
-	adjust_shared_perm(git_path("refs"));
-
-	if (refs_init_db(&err))
-		die("failed to set up refs db: %s", err.buf);
-
-	/*
-	 * Point the HEAD symref to the initial branch with if HEAD does
-	 * not yet exist.
-	 */
-	path = git_path_buf(&buf, "HEAD");
-	reinit = (!access(path, R_OK)
-		  || readlink(path, junk, sizeof(junk)-1) != -1);
-	if (!reinit) {
-		char *ref;
-
-		if (!initial_branch)
-			initial_branch = git_default_branch_name(quiet);
-
-		ref = xstrfmt("refs/heads/%s", initial_branch);
-		if (check_refname_format(ref, 0) < 0)
-			die(_("invalid initial branch name: '%s'"),
-			    initial_branch);
-
-		if (create_symref("HEAD", ref, NULL) < 0)
-			exit(1);
-		free(ref);
-	}
-
-	initialize_repository_version(fmt->hash_algo, 0);
-
-	/* Check filemode trustability */
-	path = git_path_buf(&buf, "config");
-	filemode = TEST_FILEMODE;
-	if (TEST_FILEMODE && !lstat(path, &st1)) {
-		struct stat st2;
-		filemode = (!chmod(path, st1.st_mode ^ S_IXUSR) &&
-				!lstat(path, &st2) &&
-				st1.st_mode != st2.st_mode &&
-				!chmod(path, st1.st_mode));
-		if (filemode && !reinit && (st1.st_mode & S_IXUSR))
-			filemode = 0;
-	}
-	git_config_set("core.filemode", filemode ? "true" : "false");
-
-	if (is_bare_repository())
-		git_config_set("core.bare", "true");
-	else {
-		const char *work_tree = get_git_work_tree();
-		git_config_set("core.bare", "false");
-		/* allow template config file to override the default */
-		if (log_all_ref_updates == LOG_REFS_UNSET)
-			git_config_set("core.logallrefupdates", "true");
-		if (needs_work_tree_config(original_git_dir, work_tree))
-			git_config_set("core.worktree", work_tree);
-	}
-
-	if (!reinit) {
-		/* Check if symlink is supported in the work tree */
-		path = git_path_buf(&buf, "tXXXXXX");
-		if (!close(xmkstemp(path)) &&
-		    !unlink(path) &&
-		    !symlink("testing", path) &&
-		    !lstat(path, &st1) &&
-		    S_ISLNK(st1.st_mode))
-			unlink(path); /* good */
-		else
-			git_config_set("core.symlinks", "false");
-
-		/* Check if the filesystem is case-insensitive */
-		path = git_path_buf(&buf, "CoNfIg");
-		if (!access(path, F_OK))
-			git_config_set("core.ignorecase", "true");
-		probe_utf8_pathname_composition();
-	}
-
-	strbuf_release(&buf);
-	return reinit;
-}
-
-static void create_object_directory(void)
-{
-	struct strbuf path = STRBUF_INIT;
-	size_t baselen;
-
-	strbuf_addstr(&path, get_object_directory());
-	baselen = path.len;
-
-	safe_create_dir(path.buf, 1);
-
-	strbuf_setlen(&path, baselen);
-	strbuf_addstr(&path, "/pack");
-	safe_create_dir(path.buf, 1);
-
-	strbuf_setlen(&path, baselen);
-	strbuf_addstr(&path, "/info");
-	safe_create_dir(path.buf, 1);
-
-	strbuf_release(&path);
-}
-
-static void separate_git_dir(const char *git_dir, const char *git_link)
-{
-	struct stat st;
-
-	if (!stat(git_link, &st)) {
-		const char *src;
-
-		if (S_ISREG(st.st_mode))
-			src = read_gitfile(git_link);
-		else if (S_ISDIR(st.st_mode))
-			src = git_link;
-		else
-			die(_("unable to handle file type %d"), (int)st.st_mode);
-
-		if (rename(src, git_dir))
-			die_errno(_("unable to move %s to %s"), src, git_dir);
-		repair_worktrees(NULL, NULL);
-	}
-
-	write_file(git_link, "gitdir: %s", git_dir);
-}
-
-static void validate_hash_algorithm(struct repository_format *repo_fmt, int hash)
-{
-	const char *env = getenv(GIT_DEFAULT_HASH_ENVIRONMENT);
-	/*
-	 * If we already have an initialized repo, don't allow the user to
-	 * specify a different algorithm, as that could cause corruption.
-	 * Otherwise, if the user has specified one on the command line, use it.
-	 */
-	if (repo_fmt->version >= 0 && hash != GIT_HASH_UNKNOWN && hash != repo_fmt->hash_algo)
-		die(_("attempt to reinitialize repository with different hash"));
-	else if (hash != GIT_HASH_UNKNOWN)
-		repo_fmt->hash_algo = hash;
-	else if (env) {
-		int env_algo = hash_algo_by_name(env);
-		if (env_algo == GIT_HASH_UNKNOWN)
-			die(_("unknown hash algorithm '%s'"), env);
-		repo_fmt->hash_algo = env_algo;
-	}
-}
-
-int init_db(const char *git_dir, const char *real_git_dir,
-	    const char *template_dir, int hash, const char *initial_branch,
-	    unsigned int flags)
-{
-	int reinit;
-	int exist_ok = flags & INIT_DB_EXIST_OK;
-	char *original_git_dir = real_pathdup(git_dir, 1);
-	struct repository_format repo_fmt = REPOSITORY_FORMAT_INIT;
-
-	if (real_git_dir) {
-		struct stat st;
-
-		if (!exist_ok && !stat(git_dir, &st))
-			die(_("%s already exists"), git_dir);
-
-		if (!exist_ok && !stat(real_git_dir, &st))
-			die(_("%s already exists"), real_git_dir);
-
-		set_git_dir(real_git_dir, 1);
-		git_dir = get_git_dir();
-		separate_git_dir(git_dir, original_git_dir);
-	}
-	else {
-		set_git_dir(git_dir, 1);
-		git_dir = get_git_dir();
-	}
-	startup_info->have_repository = 1;
-
-	/* Just look for `core.hidedotfiles` */
-	git_config(git_init_db_config, NULL);
-
-	safe_create_dir(git_dir, 0);
-
-#ifdef __OS2__
-	/* Make the git directory truly hidden on OS/2 */
-	{
-		FILESTATUS3 stat;
-		APIRET arc = DosQueryPathInfo(git_dir, FIL_STANDARD, &stat, sizeof(stat));
-		if (!arc) {
-			stat.attrFile |= FILE_HIDDEN;
-			arc = DosSetPathInfo(git_dir, FIL_STANDARD, &stat, sizeof(stat), 0);
-		}
-		if (arc)
-			warning(("could not set hidden attribute on %s (OS/2 error %ld)"), git_dir, arc);
-	}
-#endif
-
-	init_is_bare_repository = is_bare_repository();
-
-	/* Check to see if the repository version is right.
-	 * Note that a newly created repository does not have
-	 * config file, so this will not fail.  What we are catching
-	 * is an attempt to reinitialize new repository with an old tool.
-	 */
-	check_repository_format(&repo_fmt);
-
-	validate_hash_algorithm(&repo_fmt, hash);
-
-	reinit = create_default_files(template_dir, original_git_dir,
-				      initial_branch, &repo_fmt,
-				      flags & INIT_DB_QUIET);
-	if (reinit && initial_branch)
-		warning(_("re-init: ignored --initial-branch=%s"),
-			initial_branch);
-
-	create_object_directory();
-
-	if (get_shared_repository()) {
-		char buf[10];
-		/* We do not spell "group" and such, so that
-		 * the configuration can be read by older version
-		 * of git. Note, we use octal numbers for new share modes,
-		 * and compatibility values for PERM_GROUP and
-		 * PERM_EVERYBODY.
-		 */
-		if (get_shared_repository() < 0)
-			/* force to the mode value */
-			xsnprintf(buf, sizeof(buf), "0%o", -get_shared_repository());
-		else if (get_shared_repository() == PERM_GROUP)
-			xsnprintf(buf, sizeof(buf), "%d", OLD_PERM_GROUP);
-		else if (get_shared_repository() == PERM_EVERYBODY)
-			xsnprintf(buf, sizeof(buf), "%d", OLD_PERM_EVERYBODY);
-		else
-			BUG("invalid value for shared_repository");
-		git_config_set("core.sharedrepository", buf);
-		git_config_set("receive.denyNonFastforwards", "true");
-	}
-
-	if (!(flags & INIT_DB_QUIET)) {
-		int len = strlen(git_dir);
-
-		if (reinit)
-			printf(get_shared_repository()
-			       ? _("Reinitialized existing shared Git repository in %s%s\n")
-			       : _("Reinitialized existing Git repository in %s%s\n"),
-			       git_dir, len && git_dir[len-1] != '/' ? "/" : "");
-		else
-			printf(get_shared_repository()
-			       ? _("Initialized empty shared Git repository in %s%s\n")
-			       : _("Initialized empty Git repository in %s%s\n"),
-			       git_dir, len && git_dir[len-1] != '/' ? "/" : "");
-	}
-
-	free(original_git_dir);
-	return 0;
-}
-=======
 #include "path.h"
 #include "refs.h"
 #include "setup.h"
 #include "strbuf.h"
->>>>>>> 09c274df
 
 static int guess_repository_type(const char *git_dir)
 {
