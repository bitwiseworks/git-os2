--- conflicted
+++ resolved
@@ -389,13 +389,8 @@
  * Add a formatted string prepended by a comment character and a
  * blank to the buffer.
  */
-<<<<<<< HEAD
-__attribute__((__format__ (__printf__, 2, 3)))
-void strbuf_commented_addf(struct strbuf *sb, const char *fmt, ...);
-=======
-__attribute__((format (printf, 3, 4)))
+__attribute__((__format__ (printf, 3, 4)))
 void strbuf_commented_addf(struct strbuf *sb, const char *comment_prefix, const char *fmt, ...);
->>>>>>> 09c274df
 
 __attribute__((__format__ (__printf__,2,0)))
 void strbuf_vaddf(struct strbuf *sb, const char *fmt, va_list ap);
