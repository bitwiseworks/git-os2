--- conflicted
+++ resolved
@@ -740,16 +740,11 @@
 			const char *home = getenv("HOME");
 			if (!home)
 				goto return_null;
-<<<<<<< HEAD
-			strbuf_addstr(&user_path, home);
-#if defined(GIT_WINDOWS_NATIVE) || defined(GIT_OS2_NATIVE)
-=======
 			if (real_home)
 				strbuf_add_real_path(&user_path, home);
 			else
 				strbuf_addstr(&user_path, home);
-#ifdef GIT_WINDOWS_NATIVE
->>>>>>> 0492a6d4
+#if defined(GIT_WINDOWS_NATIVE) || defined(GIT_OS2_NATIVE)
 			convert_slashes(user_path.buf);
 #endif
 		} else {
