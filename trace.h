#ifndef TRACE_H
#define TRACE_H

#include "git-compat-util.h"
#include "strbuf.h"

/**
 * The trace API can be used to print debug messages to stderr or a file. Trace
 * code is inactive unless explicitly enabled by setting `GIT_TRACE*` environment
 * variables.
 *
 * The trace implementation automatically adds `timestamp file:line ... \n` to
 * all trace messages. E.g.:
 *
 * ------------
 * 23:59:59.123456 git.c:312               trace: built-in: git 'foo'
 * 00:00:00.000001 builtin/foo.c:99        foo: some message
 * ------------
 *
 * Bugs & Caveats
 * --------------
 *
 * GIT_TRACE_* environment variables can be used to tell Git to show
 * trace output to its standard error stream. Git can often spawn a pager
 * internally to run its subcommand and send its standard output and
 * standard error to it.
 *
 * Because GIT_TRACE_PERFORMANCE trace is generated only at the very end
 * of the program with atexit(), which happens after the pager exits, it
 * would not work well if you send its log to the standard error output
 * and let Git spawn the pager at the same time.
 *
 * As a work around, you can for example use '--no-pager', or set
 * GIT_TRACE_PERFORMANCE to another file descriptor which is redirected
 * to stderr, or set GIT_TRACE_PERFORMANCE to a file specified by its
 * absolute path.
 *
 * For example instead of the following command which by default may not
 * print any performance information:
 *
 * ------------
 * GIT_TRACE_PERFORMANCE=2 git log -1
 * ------------
 *
 * you may want to use:
 *
 * ------------
 * GIT_TRACE_PERFORMANCE=2 git --no-pager log -1
 * ------------
 *
 * or:
 *
 * ------------
 * GIT_TRACE_PERFORMANCE=3 3>&2 git log -1
 * ------------
 *
 * or:
 *
 * ------------
 * GIT_TRACE_PERFORMANCE=/path/to/log/file git log -1
 * ------------
 *
 */

/**
 * Defines a trace key (or category). The default (for API functions that
 * don't take a key) is `GIT_TRACE`.
 *
 * E.g. to define a trace key controlled by environment variable `GIT_TRACE_FOO`:
 *
 * ------------
 * static struct trace_key trace_foo = TRACE_KEY_INIT(FOO);
 *
 * static void trace_print_foo(const char *message)
 * {
 * 	trace_printf_key(&trace_foo, "%s", message);
 * }
 * ------------
 *
 * Note: don't use `const` as the trace implementation stores internal state in
 * the `trace_key` structure.
 */
struct trace_key {
	const char * const key;
	int fd;
	unsigned int initialized : 1;
	unsigned int  need_close : 1;
};

extern struct trace_key trace_default_key;

#define TRACE_KEY_INIT(name) { "GIT_TRACE_" #name, 0, 0, 0 }
extern struct trace_key trace_perf_key;
extern struct trace_key trace_setup_key;

void trace_repo_setup(const char *prefix);

/**
 * Checks whether the trace key is enabled. Used to prevent expensive
 * string formatting before calling one of the printing APIs.
 */
int trace_want(struct trace_key *key);

/**
 * Enables or disables tracing for the specified key, as if the environment
 * variable was set to the given value.
 */
void trace_override_envvar(struct trace_key *key, const char *value);

/**
 * Disables tracing for the specified key, even if the environment variable
 * was set.
 */
void trace_disable(struct trace_key *key);

/**
 * Returns nanoseconds since the epoch (01/01/1970), typically used
 * for performance measurements.
 * Currently there are high precision timer implementations for Linux (using
 * `clock_gettime(CLOCK_MONOTONIC)`) and Windows (`QueryPerformanceCounter`).
 * Other platforms use `gettimeofday` as time source.
 */
uint64_t getnanotime(void);

void trace_command_performance(const char **argv);
void trace_verbatim(struct trace_key *key, const void *buf, unsigned len);
uint64_t trace_performance_enter(void);

#ifndef HAVE_VARIADIC_MACROS

<<<<<<< HEAD
__attribute__((__format__ (__printf__, 1, 2)))
extern void trace_printf(const char *format, ...);

__attribute__((__format__ (__printf__, 2, 3)))
extern void trace_printf_key(struct trace_key *key, const char *format, ...);

__attribute__((__format__ (__printf__, 2, 3)))
extern void trace_argv_printf(const char **argv, const char *format, ...);
=======
/**
 * Prints a formatted message, similar to printf.
 */
__attribute__((format (printf, 1, 2)))
void trace_printf(const char *format, ...);

__attribute__((format (printf, 2, 3)))
void trace_printf_key(struct trace_key *key, const char *format, ...);

/**
 * Prints a formatted message, followed by a quoted list of arguments.
 */
__attribute__((format (printf, 2, 3)))
void trace_argv_printf(const char **argv, const char *format, ...);
>>>>>>> 0492a6d4

/**
 * Prints the strbuf, without additional formatting (i.e. doesn't
 * choke on `%` or even `\0`).
 */
void trace_strbuf(struct trace_key *key, const struct strbuf *data);

<<<<<<< HEAD
/* Prints elapsed time (in nanoseconds) if GIT_TRACE_PERFORMANCE is enabled. */
__attribute__((__format__ (__printf__, 2, 3)))
extern void trace_performance(uint64_t nanos, const char *format, ...);

/* Prints elapsed time since 'start' if GIT_TRACE_PERFORMANCE is enabled. */
__attribute__((__format__ (__printf__, 2, 3)))
extern void trace_performance_since(uint64_t start, const char *format, ...);
=======
/**
 * Prints elapsed time (in nanoseconds) if GIT_TRACE_PERFORMANCE is enabled.
 *
 * Example:
 * ------------
 * uint64_t t = 0;
 * for (;;) {
 * 	// ignore
 * t -= getnanotime();
 * // code section to measure
 * t += getnanotime();
 * // ignore
 * }
 * trace_performance(t, "frotz");
 * ------------
 */
__attribute__((format (printf, 2, 3)))
void trace_performance(uint64_t nanos, const char *format, ...);

/**
 * Prints elapsed time since 'start' if GIT_TRACE_PERFORMANCE is enabled.
 *
 * Example:
 * ------------
 * uint64_t start = getnanotime();
 * // code section to measure
 * trace_performance_since(start, "foobar");
 * ------------
 */
__attribute__((format (printf, 2, 3)))
void trace_performance_since(uint64_t start, const char *format, ...);

__attribute__((format (printf, 1, 2)))
void trace_performance_leave(const char *format, ...);
>>>>>>> 0492a6d4

#else

/*
 * Macros to add file:line - see above for C-style declarations of how these
 * should be used.
 */

/*
 * TRACE_CONTEXT may be set to __FUNCTION__ if the compiler supports it. The
 * default is __FILE__, as it is consistent with assert(), and static function
 * names are not necessarily unique.
 *
 * __FILE__ ":" __FUNCTION__ doesn't work with GNUC, as __FILE__ is supplied
 * by the preprocessor as a string literal, and __FUNCTION__ is filled in by
 * the compiler as a string constant.
 */
#ifndef TRACE_CONTEXT
# define TRACE_CONTEXT __FILE__
#endif

/*
 * Note: with C99 variadic macros, __VA_ARGS__ must include the last fixed
 * parameter ('format' in this case). Otherwise, a call without variable
 * arguments will have a surplus ','. E.g.:
 *
 *  #define foo(format, ...) bar(format, __VA_ARGS__)
 *  foo("test");
 *
 * will expand to
 *
 *  bar("test",);
 *
 * which is invalid (note the ',)'). With GNUC, '##__VA_ARGS__' drops the
 * comma, but this is non-standard.
 */

#define trace_printf_key(key, ...)					    \
	do {								    \
		if (trace_pass_fl(key))					    \
			trace_printf_key_fl(TRACE_CONTEXT, __LINE__, key,   \
					    __VA_ARGS__);		    \
	} while (0)

#define trace_printf(...) trace_printf_key(&trace_default_key, __VA_ARGS__)

#define trace_argv_printf(argv, ...)					    \
	do {								    \
		if (trace_pass_fl(&trace_default_key))			    \
			trace_argv_printf_fl(TRACE_CONTEXT, __LINE__,	    \
					    argv, __VA_ARGS__);		    \
	} while (0)

#define trace_strbuf(key, data)						    \
	do {								    \
		if (trace_pass_fl(key))					    \
			trace_strbuf_fl(TRACE_CONTEXT, __LINE__, key, data);\
	} while (0)

#define trace_performance(nanos, ...)					    \
	do {								    \
		if (trace_pass_fl(&trace_perf_key))			    \
			trace_performance_fl(TRACE_CONTEXT, __LINE__, nanos,\
					     __VA_ARGS__);		    \
	} while (0)

#define trace_performance_since(start, ...)				    \
	do {								    \
		if (trace_pass_fl(&trace_perf_key))			    \
			trace_performance_fl(TRACE_CONTEXT, __LINE__,       \
					     getnanotime() - (start),	    \
					     __VA_ARGS__);		    \
	} while (0)

#define trace_performance_leave(...)					    \
	do {								    \
		if (trace_pass_fl(&trace_perf_key))			    \
			trace_performance_leave_fl(TRACE_CONTEXT, __LINE__, \
						   getnanotime(),	    \
						   __VA_ARGS__);	    \
	} while (0)

/* backend functions, use non-*fl macros instead */
<<<<<<< HEAD
__attribute__((__format__ (__printf__, 4, 5)))
extern void trace_printf_key_fl(const char *file, int line, struct trace_key *key,
				const char *format, ...);
__attribute__((__format__ (__printf__, 4, 5)))
extern void trace_argv_printf_fl(const char *file, int line, const char **argv,
				 const char *format, ...);
extern void trace_strbuf_fl(const char *file, int line, struct trace_key *key,
			    const struct strbuf *data);
__attribute__((__format__ (__printf__, 4, 5)))
extern void trace_performance_fl(const char *file, int line,
				 uint64_t nanos, const char *fmt, ...);
=======
__attribute__((format (printf, 4, 5)))
void trace_printf_key_fl(const char *file, int line, struct trace_key *key,
			 const char *format, ...);
__attribute__((format (printf, 4, 5)))
void trace_argv_printf_fl(const char *file, int line, const char **argv,
			  const char *format, ...);
void trace_strbuf_fl(const char *file, int line, struct trace_key *key,
		     const struct strbuf *data);
__attribute__((format (printf, 4, 5)))
void trace_performance_fl(const char *file, int line,
			  uint64_t nanos, const char *fmt, ...);
__attribute__((format (printf, 4, 5)))
void trace_performance_leave_fl(const char *file, int line,
				uint64_t nanos, const char *fmt, ...);
static inline int trace_pass_fl(struct trace_key *key)
{
	return key->fd || !key->initialized;
}
>>>>>>> 0492a6d4

#endif /* HAVE_VARIADIC_MACROS */

#endif /* TRACE_H */<|MERGE_RESOLUTION|>--- conflicted
+++ resolved
@@ -128,31 +128,20 @@
 
 #ifndef HAVE_VARIADIC_MACROS
 
-<<<<<<< HEAD
+/**
+ * Prints a formatted message, similar to printf.
+ */
 __attribute__((__format__ (__printf__, 1, 2)))
-extern void trace_printf(const char *format, ...);
-
-__attribute__((__format__ (__printf__, 2, 3)))
-extern void trace_printf_key(struct trace_key *key, const char *format, ...);
-
-__attribute__((__format__ (__printf__, 2, 3)))
-extern void trace_argv_printf(const char **argv, const char *format, ...);
-=======
-/**
- * Prints a formatted message, similar to printf.
- */
-__attribute__((format (printf, 1, 2)))
 void trace_printf(const char *format, ...);
 
-__attribute__((format (printf, 2, 3)))
+__attribute__((__format__ (__printf__, 2, 3)))
 void trace_printf_key(struct trace_key *key, const char *format, ...);
 
 /**
  * Prints a formatted message, followed by a quoted list of arguments.
  */
-__attribute__((format (printf, 2, 3)))
+__attribute__((__format__ (__printf__, 2, 3)))
 void trace_argv_printf(const char **argv, const char *format, ...);
->>>>>>> 0492a6d4
 
 /**
  * Prints the strbuf, without additional formatting (i.e. doesn't
@@ -160,15 +149,6 @@
  */
 void trace_strbuf(struct trace_key *key, const struct strbuf *data);
 
-<<<<<<< HEAD
-/* Prints elapsed time (in nanoseconds) if GIT_TRACE_PERFORMANCE is enabled. */
-__attribute__((__format__ (__printf__, 2, 3)))
-extern void trace_performance(uint64_t nanos, const char *format, ...);
-
-/* Prints elapsed time since 'start' if GIT_TRACE_PERFORMANCE is enabled. */
-__attribute__((__format__ (__printf__, 2, 3)))
-extern void trace_performance_since(uint64_t start, const char *format, ...);
-=======
 /**
  * Prints elapsed time (in nanoseconds) if GIT_TRACE_PERFORMANCE is enabled.
  *
@@ -185,7 +165,7 @@
  * trace_performance(t, "frotz");
  * ------------
  */
-__attribute__((format (printf, 2, 3)))
+__attribute__((__format__ (__printf__, 2, 3)))
 void trace_performance(uint64_t nanos, const char *format, ...);
 
 /**
@@ -198,12 +178,11 @@
  * trace_performance_since(start, "foobar");
  * ------------
  */
-__attribute__((format (printf, 2, 3)))
+__attribute__((__format__ (__printf__, 2, 3)))
 void trace_performance_since(uint64_t start, const char *format, ...);
 
-__attribute__((format (printf, 1, 2)))
+__attribute__((__format__ (__printf__, 1, 2)))
 void trace_performance_leave(const char *format, ...);
->>>>>>> 0492a6d4
 
 #else
 
@@ -287,38 +266,24 @@
 	} while (0)
 
 /* backend functions, use non-*fl macros instead */
-<<<<<<< HEAD
-__attribute__((__format__ (__printf__, 4, 5)))
-extern void trace_printf_key_fl(const char *file, int line, struct trace_key *key,
-				const char *format, ...);
-__attribute__((__format__ (__printf__, 4, 5)))
-extern void trace_argv_printf_fl(const char *file, int line, const char **argv,
-				 const char *format, ...);
-extern void trace_strbuf_fl(const char *file, int line, struct trace_key *key,
-			    const struct strbuf *data);
-__attribute__((__format__ (__printf__, 4, 5)))
-extern void trace_performance_fl(const char *file, int line,
-				 uint64_t nanos, const char *fmt, ...);
-=======
-__attribute__((format (printf, 4, 5)))
+__attribute__((__format__ (__printf__, 4, 5)))
 void trace_printf_key_fl(const char *file, int line, struct trace_key *key,
 			 const char *format, ...);
-__attribute__((format (printf, 4, 5)))
+__attribute__((__format__ (__printf__, 4, 5)))
 void trace_argv_printf_fl(const char *file, int line, const char **argv,
 			  const char *format, ...);
 void trace_strbuf_fl(const char *file, int line, struct trace_key *key,
 		     const struct strbuf *data);
-__attribute__((format (printf, 4, 5)))
+__attribute__((__format__ (__printf__, 4, 5)))
 void trace_performance_fl(const char *file, int line,
 			  uint64_t nanos, const char *fmt, ...);
-__attribute__((format (printf, 4, 5)))
+__attribute__((__format__ (__printf__, 4, 5)))
 void trace_performance_leave_fl(const char *file, int line,
 				uint64_t nanos, const char *fmt, ...);
 static inline int trace_pass_fl(struct trace_key *key)
 {
 	return key->fd || !key->initialized;
 }
->>>>>>> 0492a6d4
 
 #endif /* HAVE_VARIADIC_MACROS */
 
