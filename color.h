#ifndef COLOR_H
#define COLOR_H

struct strbuf;

/*
 * The maximum length of ANSI color sequence we would generate:
 * - leading ESC '['            2
 * - attr + ';'                 2 * num_attr (e.g. "1;")
 * - no-attr + ';'              3 * num_attr (e.g. "22;")
 * - fg color + ';'             17 (e.g. "38;2;255;255;255;")
 * - bg color + ';'             17 (e.g. "48;2;255;255;255;")
 * - terminating 'm' NUL        2
 *
 * The above overcounts by one semicolon but it is close enough.
 *
 * The space for attributes is also slightly overallocated, as
 * the negation for some attributes is the same (e.g., nobold and nodim).
 *
 * We allocate space for 7 attributes.
 */
#define COLOR_MAXLEN 75

#define GIT_COLOR_NORMAL	""
#define GIT_COLOR_RESET		"\033[m"
#define GIT_COLOR_BOLD		"\033[1m"
#define GIT_COLOR_RED		"\033[31m"
#define GIT_COLOR_GREEN		"\033[32m"
#define GIT_COLOR_YELLOW	"\033[33m"
#define GIT_COLOR_BLUE		"\033[34m"
#define GIT_COLOR_MAGENTA	"\033[35m"
#define GIT_COLOR_CYAN		"\033[36m"
#define GIT_COLOR_BOLD_RED	"\033[1;31m"
#define GIT_COLOR_BOLD_GREEN	"\033[1;32m"
#define GIT_COLOR_BOLD_YELLOW	"\033[1;33m"
#define GIT_COLOR_BOLD_BLUE	"\033[1;34m"
#define GIT_COLOR_BOLD_MAGENTA	"\033[1;35m"
#define GIT_COLOR_BOLD_CYAN	"\033[1;36m"
#define GIT_COLOR_BG_RED	"\033[41m"
#define GIT_COLOR_BG_GREEN	"\033[42m"
#define GIT_COLOR_BG_YELLOW	"\033[43m"
#define GIT_COLOR_BG_BLUE	"\033[44m"
#define GIT_COLOR_BG_MAGENTA	"\033[45m"
#define GIT_COLOR_BG_CYAN	"\033[46m"

/* A special value meaning "no color selected" */
#define GIT_COLOR_NIL "NIL"

/*
 * The first three are chosen to match common usage in the code, and what is
 * returned from git_config_colorbool. The "auto" value can be returned from
 * config_colorbool, and will be converted by want_color() into either 0 or 1.
 */
#define GIT_COLOR_UNKNOWN -1
#define GIT_COLOR_NEVER  0
#define GIT_COLOR_ALWAYS 1
#define GIT_COLOR_AUTO   2

/* A default list of colors to use for commit graphs and show-branch output */
extern const char *column_colors_ansi[];
extern const int column_colors_ansi_max;

/*
 * Generally the color code will lazily figure this out itself, but
 * this provides a mechanism for callers to override autodetection.
 */
extern int color_stdout_is_tty;

/*
 * Use the first one if you need only color config; the second is a convenience
 * if you are just going to change to git_default_config, too.
 */
int git_color_config(const char *var, const char *value, void *cb);
int git_color_default_config(const char *var, const char *value, void *cb);

/*
 * Set the color buffer (which must be COLOR_MAXLEN bytes)
 * to the raw color bytes; this is useful for initializing
 * default color variables.
 */
void color_set(char *dst, const char *color_bytes);

int git_config_colorbool(const char *var, const char *value);
int want_color(int var);
<<<<<<< HEAD
void color_parse(const char *value, const char *var, char *dst);
void color_parse_mem(const char *value, int len, const char *var, char *dst);
__attribute__((__format__ (__printf__, 3, 4)))
=======
int color_parse(const char *value, char *dst);
int color_parse_mem(const char *value, int len, char *dst);
__attribute__((format (printf, 3, 4)))
>>>>>>> 6052eb80
int color_fprintf(FILE *fp, const char *color, const char *fmt, ...);
__attribute__((__format__ (__printf__, 3, 4)))
int color_fprintf_ln(FILE *fp, const char *color, const char *fmt, ...);
void color_print_strbuf(FILE *fp, const char *color, const struct strbuf *sb);

int color_is_nil(const char *color);

#endif /* COLOR_H */<|MERGE_RESOLUTION|>--- conflicted
+++ resolved
@@ -82,15 +82,9 @@
 
 int git_config_colorbool(const char *var, const char *value);
 int want_color(int var);
-<<<<<<< HEAD
-void color_parse(const char *value, const char *var, char *dst);
-void color_parse_mem(const char *value, int len, const char *var, char *dst);
-__attribute__((__format__ (__printf__, 3, 4)))
-=======
 int color_parse(const char *value, char *dst);
 int color_parse_mem(const char *value, int len, char *dst);
-__attribute__((format (printf, 3, 4)))
->>>>>>> 6052eb80
+__attribute__((__format__ (__printf__, 3, 4)))
 int color_fprintf(FILE *fp, const char *color, const char *fmt, ...);
 __attribute__((__format__ (__printf__, 3, 4)))
 int color_fprintf_ln(FILE *fp, const char *color, const char *fmt, ...);
