--- conflicted
+++ resolved
@@ -660,13 +660,9 @@
 extern char *git_snpath(char *buf, size_t n, const char *fmt, ...)
 	__attribute__((__format__ (__printf__, 3, 4)));
 extern char *git_pathdup(const char *fmt, ...)
-<<<<<<< HEAD
 	__attribute__((__format__ (__printf__, 1, 2)));
-=======
-	__attribute__((format (printf, 1, 2)));
 extern char *mkpathdup(const char *fmt, ...)
-	__attribute__((format (printf, 1, 2)));
->>>>>>> 0a3e6eb2
+	__attribute__((__format__ (__printf__, 1, 2)));
 
 /* Return a statically allocated filename matching the sha1 signature */
 extern char *mkpath(const char *fmt, ...) __attribute__((__format__ (__printf__, 1, 2)));
@@ -1359,16 +1355,11 @@
 /* trace.c */
 __attribute__((__format__ (__printf__, 1, 2)))
 extern void trace_printf(const char *format, ...);
-<<<<<<< HEAD
-extern void trace_vprintf(const char *key, const char *format, va_list ap);
 __attribute__((__format__ (__printf__, 2, 3)))
-=======
-__attribute__((format (printf, 2, 3)))
->>>>>>> 0a3e6eb2
 extern void trace_argv_printf(const char **argv, const char *format, ...);
 extern void trace_repo_setup(const char *prefix);
 extern int trace_want(const char *key);
-__attribute__((format (printf, 2, 3)))
+__attribute__((__format__ (__printf__, 2, 3)))
 extern void trace_printf_key(const char *key, const char *fmt, ...);
 extern void trace_strbuf(const char *key, const struct strbuf *buf);
 
