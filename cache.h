#ifndef CACHE_H
#define CACHE_H

#include "git-compat-util.h"
#include "strbuf.h"
#include "hashmap.h"
#include "advice.h"
#include "gettext.h"
#include "convert.h"
#include "trace.h"

#include SHA1_HEADER
#ifndef git_SHA_CTX
#define git_SHA_CTX	SHA_CTX
#define git_SHA1_Init	SHA1_Init
#define git_SHA1_Update	SHA1_Update
#define git_SHA1_Final	SHA1_Final
#endif

#include <zlib.h>
typedef struct git_zstream {
	z_stream z;
	unsigned long avail_in;
	unsigned long avail_out;
	unsigned long total_in;
	unsigned long total_out;
	unsigned char *next_in;
	unsigned char *next_out;
} git_zstream;

void git_inflate_init(git_zstream *);
void git_inflate_init_gzip_only(git_zstream *);
void git_inflate_end(git_zstream *);
int git_inflate(git_zstream *, int flush);

void git_deflate_init(git_zstream *, int level);
void git_deflate_init_gzip(git_zstream *, int level);
void git_deflate_init_raw(git_zstream *, int level);
void git_deflate_end(git_zstream *);
int git_deflate_abort(git_zstream *);
int git_deflate_end_gently(git_zstream *);
int git_deflate(git_zstream *, int flush);
unsigned long git_deflate_bound(git_zstream *, unsigned long);

#if defined(DT_UNKNOWN) && !defined(NO_D_TYPE_IN_DIRENT)
#define DTYPE(de)	((de)->d_type)
#else
#undef DT_UNKNOWN
#undef DT_DIR
#undef DT_REG
#undef DT_LNK
#define DT_UNKNOWN	0
#define DT_DIR		1
#define DT_REG		2
#define DT_LNK		3
#define DTYPE(de)	DT_UNKNOWN
#endif

/* unknown mode (impossible combination S_IFIFO|S_IFCHR) */
#define S_IFINVALID     0030000

/*
 * A "directory link" is a link to another git directory.
 *
 * The value 0160000 is not normally a valid mode, and
 * also just happens to be S_IFDIR + S_IFLNK
 *
 * NOTE! We *really* shouldn't depend on the S_IFxxx macros
 * always having the same values everywhere. We should use
 * our internal git values for these things, and then we can
 * translate that to the OS-specific value. It just so
 * happens that everybody shares the same bit representation
 * in the UNIX world (and apparently wider too..)
 */
#define S_IFGITLINK	0160000
#define S_ISGITLINK(m)	(((m) & S_IFMT) == S_IFGITLINK)

/*
 * Some mode bits are also used internally for computations.
 *
 * They *must* not overlap with any valid modes, and they *must* not be emitted
 * to outside world - i.e. appear on disk or network. In other words, it's just
 * temporary fields, which we internally use, but they have to stay in-house.
 *
 * ( such approach is valid, as standard S_IF* fits into 16 bits, and in Git
 *   codebase mode is `unsigned int` which is assumed to be at least 32 bits )
 */

/* used internally in tree-diff */
#define S_DIFFTREE_IFXMIN_NEQ	0x80000000


/*
 * Intensive research over the course of many years has shown that
 * port 9418 is totally unused by anything else. Or
 *
 *	Your search - "port 9418" - did not match any documents.
 *
 * as www.google.com puts it.
 *
 * This port has been properly assigned for git use by IANA:
 * git (Assigned-9418) [I06-050728-0001].
 *
 *	git  9418/tcp   git pack transfer service
 *	git  9418/udp   git pack transfer service
 *
 * with Linus Torvalds <torvalds@osdl.org> as the point of
 * contact. September 2005.
 *
 * See http://www.iana.org/assignments/port-numbers
 */
#define DEFAULT_GIT_PORT 9418

/*
 * Basic data structures for the directory cache
 */

#define CACHE_SIGNATURE 0x44495243	/* "DIRC" */
struct cache_header {
	uint32_t hdr_signature;
	uint32_t hdr_version;
	uint32_t hdr_entries;
};

#define INDEX_FORMAT_LB 2
#define INDEX_FORMAT_UB 4

/*
 * The "cache_time" is just the low 32 bits of the
 * time. It doesn't matter if it overflows - we only
 * check it for equality in the 32 bits we save.
 */
struct cache_time {
	uint32_t sec;
	uint32_t nsec;
};

struct stat_data {
	struct cache_time sd_ctime;
	struct cache_time sd_mtime;
	unsigned int sd_dev;
	unsigned int sd_ino;
	unsigned int sd_uid;
	unsigned int sd_gid;
	unsigned int sd_size;
};

struct cache_entry {
	struct hashmap_entry ent;
	struct stat_data ce_stat_data;
	unsigned int ce_mode;
	unsigned int ce_flags;
	unsigned int ce_namelen;
	unsigned int index;	/* for link extension */
	unsigned char sha1[20];
	char name[FLEX_ARRAY]; /* more */
};

#define CE_STAGEMASK (0x3000)
#define CE_EXTENDED  (0x4000)
#define CE_VALID     (0x8000)
#define CE_STAGESHIFT 12

/*
 * Range 0xFFFF0FFF in ce_flags is divided into
 * two parts: in-memory flags and on-disk ones.
 * Flags in CE_EXTENDED_FLAGS will get saved on-disk
 * if you want to save a new flag, add it in
 * CE_EXTENDED_FLAGS
 *
 * In-memory only flags
 */
#define CE_UPDATE            (1 << 16)
#define CE_REMOVE            (1 << 17)
#define CE_UPTODATE          (1 << 18)
#define CE_ADDED             (1 << 19)

#define CE_HASHED            (1 << 20)
#define CE_WT_REMOVE         (1 << 22) /* remove in work directory */
#define CE_CONFLICTED        (1 << 23)

#define CE_UNPACKED          (1 << 24)
#define CE_NEW_SKIP_WORKTREE (1 << 25)

/* used to temporarily mark paths matched by pathspecs */
#define CE_MATCHED           (1 << 26)

#define CE_UPDATE_IN_BASE    (1 << 27)
#define CE_STRIP_NAME        (1 << 28)

/*
 * Extended on-disk flags
 */
#define CE_INTENT_TO_ADD     (1 << 29)
#define CE_SKIP_WORKTREE     (1 << 30)
/* CE_EXTENDED2 is for future extension */
#define CE_EXTENDED2         (1 << 31)

#define CE_EXTENDED_FLAGS (CE_INTENT_TO_ADD | CE_SKIP_WORKTREE)

/*
 * Safeguard to avoid saving wrong flags:
 *  - CE_EXTENDED2 won't get saved until its semantic is known
 *  - Bits in 0x0000FFFF have been saved in ce_flags already
 *  - Bits in 0x003F0000 are currently in-memory flags
 */
#if CE_EXTENDED_FLAGS & 0x803FFFFF
#error "CE_EXTENDED_FLAGS out of range"
#endif

struct pathspec;

/*
 * Copy the sha1 and stat state of a cache entry from one to
 * another. But we never change the name, or the hash state!
 */
static inline void copy_cache_entry(struct cache_entry *dst,
				    const struct cache_entry *src)
{
	unsigned int state = dst->ce_flags & CE_HASHED;

	/* Don't copy hash chain and name */
	memcpy(&dst->ce_stat_data, &src->ce_stat_data,
			offsetof(struct cache_entry, name) -
			offsetof(struct cache_entry, ce_stat_data));

	/* Restore the hash state */
	dst->ce_flags = (dst->ce_flags & ~CE_HASHED) | state;
}

static inline unsigned create_ce_flags(unsigned stage)
{
	return (stage << CE_STAGESHIFT);
}

#define ce_namelen(ce) ((ce)->ce_namelen)
#define ce_size(ce) cache_entry_size(ce_namelen(ce))
#define ce_stage(ce) ((CE_STAGEMASK & (ce)->ce_flags) >> CE_STAGESHIFT)
#define ce_uptodate(ce) ((ce)->ce_flags & CE_UPTODATE)
#define ce_skip_worktree(ce) ((ce)->ce_flags & CE_SKIP_WORKTREE)
#define ce_mark_uptodate(ce) ((ce)->ce_flags |= CE_UPTODATE)

#define ce_permissions(mode) (((mode) & 0100) ? 0755 : 0644)
static inline unsigned int create_ce_mode(unsigned int mode)
{
	if (S_ISLNK(mode))
		return S_IFLNK;
	if (S_ISDIR(mode) || S_ISGITLINK(mode))
		return S_IFGITLINK;
	return S_IFREG | ce_permissions(mode);
}
static inline unsigned int ce_mode_from_stat(const struct cache_entry *ce,
					     unsigned int mode)
{
	extern int trust_executable_bit, has_symlinks;
	if (!has_symlinks && S_ISREG(mode) &&
	    ce && S_ISLNK(ce->ce_mode))
		return ce->ce_mode;
	if (!trust_executable_bit && S_ISREG(mode)) {
		if (ce && S_ISREG(ce->ce_mode))
			return ce->ce_mode;
		return create_ce_mode(0666);
	}
	return create_ce_mode(mode);
}
static inline int ce_to_dtype(const struct cache_entry *ce)
{
	unsigned ce_mode = ntohl(ce->ce_mode);
	if (S_ISREG(ce_mode))
		return DT_REG;
	else if (S_ISDIR(ce_mode) || S_ISGITLINK(ce_mode))
		return DT_DIR;
	else if (S_ISLNK(ce_mode))
		return DT_LNK;
	else
		return DT_UNKNOWN;
}
static inline unsigned int canon_mode(unsigned int mode)
{
	if (S_ISREG(mode))
		return S_IFREG | ce_permissions(mode);
	if (S_ISLNK(mode))
		return S_IFLNK;
	if (S_ISDIR(mode))
		return S_IFDIR;
	return S_IFGITLINK;
}

#define cache_entry_size(len) (offsetof(struct cache_entry,name) + (len) + 1)

#define SOMETHING_CHANGED	(1 << 0) /* unclassified changes go here */
#define CE_ENTRY_CHANGED	(1 << 1)
#define CE_ENTRY_REMOVED	(1 << 2)
#define CE_ENTRY_ADDED		(1 << 3)
#define RESOLVE_UNDO_CHANGED	(1 << 4)
#define CACHE_TREE_CHANGED	(1 << 5)
#define SPLIT_INDEX_ORDERED	(1 << 6)

struct split_index;
struct index_state {
	struct cache_entry **cache;
	unsigned int version;
	unsigned int cache_nr, cache_alloc, cache_changed;
	struct string_list *resolve_undo;
	struct cache_tree *cache_tree;
	struct split_index *split_index;
	struct cache_time timestamp;
	unsigned name_hash_initialized : 1,
		 initialized : 1;
	struct hashmap name_hash;
	struct hashmap dir_hash;
	unsigned char sha1[20];
};

extern struct index_state the_index;

/* Name hashing */
extern void add_name_hash(struct index_state *istate, struct cache_entry *ce);
extern void remove_name_hash(struct index_state *istate, struct cache_entry *ce);
extern void free_name_hash(struct index_state *istate);


#ifndef NO_THE_INDEX_COMPATIBILITY_MACROS
#define active_cache (the_index.cache)
#define active_nr (the_index.cache_nr)
#define active_alloc (the_index.cache_alloc)
#define active_cache_changed (the_index.cache_changed)
#define active_cache_tree (the_index.cache_tree)

#define read_cache() read_index(&the_index)
#define read_cache_from(path) read_index_from(&the_index, (path))
#define read_cache_preload(pathspec) read_index_preload(&the_index, (pathspec))
#define is_cache_unborn() is_index_unborn(&the_index)
#define read_cache_unmerged() read_index_unmerged(&the_index)
#define discard_cache() discard_index(&the_index)
#define unmerged_cache() unmerged_index(&the_index)
#define cache_name_pos(name, namelen) index_name_pos(&the_index,(name),(namelen))
#define add_cache_entry(ce, option) add_index_entry(&the_index, (ce), (option))
#define rename_cache_entry_at(pos, new_name) rename_index_entry_at(&the_index, (pos), (new_name))
#define remove_cache_entry_at(pos) remove_index_entry_at(&the_index, (pos))
#define remove_file_from_cache(path) remove_file_from_index(&the_index, (path))
#define add_to_cache(path, st, flags) add_to_index(&the_index, (path), (st), (flags))
#define add_file_to_cache(path, flags) add_file_to_index(&the_index, (path), (flags))
#define refresh_cache(flags) refresh_index(&the_index, (flags), NULL, NULL, NULL)
#define ce_match_stat(ce, st, options) ie_match_stat(&the_index, (ce), (st), (options))
#define ce_modified(ce, st, options) ie_modified(&the_index, (ce), (st), (options))
#define cache_dir_exists(name, namelen) index_dir_exists(&the_index, (name), (namelen))
#define cache_file_exists(name, namelen, igncase) index_file_exists(&the_index, (name), (namelen), (igncase))
#define cache_name_is_other(name, namelen) index_name_is_other(&the_index, (name), (namelen))
#define resolve_undo_clear() resolve_undo_clear_index(&the_index)
#define unmerge_cache_entry_at(at) unmerge_index_entry_at(&the_index, at)
#define unmerge_cache(pathspec) unmerge_index(&the_index, pathspec)
#define read_blob_data_from_cache(path, sz) read_blob_data_from_index(&the_index, (path), (sz))
#endif

enum object_type {
	OBJ_BAD = -1,
	OBJ_NONE = 0,
	OBJ_COMMIT = 1,
	OBJ_TREE = 2,
	OBJ_BLOB = 3,
	OBJ_TAG = 4,
	/* 5 for future expansion */
	OBJ_OFS_DELTA = 6,
	OBJ_REF_DELTA = 7,
	OBJ_ANY,
	OBJ_MAX
};

static inline enum object_type object_type(unsigned int mode)
{
	return S_ISDIR(mode) ? OBJ_TREE :
		S_ISGITLINK(mode) ? OBJ_COMMIT :
		OBJ_BLOB;
}

/* Double-check local_repo_env below if you add to this list. */
#define GIT_DIR_ENVIRONMENT "GIT_DIR"
#define GIT_NAMESPACE_ENVIRONMENT "GIT_NAMESPACE"
#define GIT_WORK_TREE_ENVIRONMENT "GIT_WORK_TREE"
#define GIT_PREFIX_ENVIRONMENT "GIT_PREFIX"
#define DEFAULT_GIT_DIR_ENVIRONMENT ".git"
#define DB_ENVIRONMENT "GIT_OBJECT_DIRECTORY"
#define INDEX_ENVIRONMENT "GIT_INDEX_FILE"
#define GRAFT_ENVIRONMENT "GIT_GRAFT_FILE"
#define GIT_SHALLOW_FILE_ENVIRONMENT "GIT_SHALLOW_FILE"
#define TEMPLATE_DIR_ENVIRONMENT "GIT_TEMPLATE_DIR"
#define CONFIG_ENVIRONMENT "GIT_CONFIG"
#define CONFIG_DATA_ENVIRONMENT "GIT_CONFIG_PARAMETERS"
#define EXEC_PATH_ENVIRONMENT "GIT_EXEC_PATH"
#define CEILING_DIRECTORIES_ENVIRONMENT "GIT_CEILING_DIRECTORIES"
#define NO_REPLACE_OBJECTS_ENVIRONMENT "GIT_NO_REPLACE_OBJECTS"
#define GITATTRIBUTES_FILE ".gitattributes"
#define INFOATTRIBUTES_FILE "info/attributes"
#define ATTRIBUTE_MACRO_PREFIX "[attr]"
#define GIT_NOTES_REF_ENVIRONMENT "GIT_NOTES_REF"
#define GIT_NOTES_DEFAULT_REF "refs/notes/commits"
#define GIT_NOTES_DISPLAY_REF_ENVIRONMENT "GIT_NOTES_DISPLAY_REF"
#define GIT_NOTES_REWRITE_REF_ENVIRONMENT "GIT_NOTES_REWRITE_REF"
#define GIT_NOTES_REWRITE_MODE_ENVIRONMENT "GIT_NOTES_REWRITE_MODE"
#define GIT_LITERAL_PATHSPECS_ENVIRONMENT "GIT_LITERAL_PATHSPECS"
#define GIT_GLOB_PATHSPECS_ENVIRONMENT "GIT_GLOB_PATHSPECS"
#define GIT_NOGLOB_PATHSPECS_ENVIRONMENT "GIT_NOGLOB_PATHSPECS"
#define GIT_ICASE_PATHSPECS_ENVIRONMENT "GIT_ICASE_PATHSPECS"

/*
 * This environment variable is expected to contain a boolean indicating
 * whether we should or should not treat:
 *
 *   GIT_DIR=foo.git git ...
 *
 * as if GIT_WORK_TREE=. was given. It's not expected that users will make use
 * of this, but we use it internally to communicate to sub-processes that we
 * are in a bare repo. If not set, defaults to true.
 */
#define GIT_IMPLICIT_WORK_TREE_ENVIRONMENT "GIT_IMPLICIT_WORK_TREE"

/*
 * Repository-local GIT_* environment variables; these will be cleared
 * when git spawns a sub-process that runs inside another repository.
 * The array is NULL-terminated, which makes it easy to pass in the "env"
 * parameter of a run-command invocation, or to do a simple walk.
 */
extern const char * const local_repo_env[];

extern int is_bare_repository_cfg;
extern int is_bare_repository(void);
extern int is_inside_git_dir(void);
extern char *git_work_tree_cfg;
extern int is_inside_work_tree(void);
extern const char *get_git_dir(void);
extern int is_git_directory(const char *path);
extern char *get_object_directory(void);
extern char *get_index_file(void);
extern char *get_graft_file(void);
extern int set_git_dir(const char *path);
extern const char *get_git_namespace(void);
extern const char *strip_namespace(const char *namespaced_ref);
extern const char *get_git_work_tree(void);
extern const char *read_gitfile(const char *path);
extern const char *resolve_gitdir(const char *suspect);
extern void set_git_work_tree(const char *tree);

#define ALTERNATE_DB_ENVIRONMENT "GIT_ALTERNATE_OBJECT_DIRECTORIES"

extern const char **get_pathspec(const char *prefix, const char **pathspec);
extern void setup_work_tree(void);
extern const char *setup_git_directory_gently(int *);
extern const char *setup_git_directory(void);
extern char *prefix_path(const char *prefix, int len, const char *path);
extern char *prefix_path_gently(const char *prefix, int len, int *remaining, const char *path);
extern const char *prefix_filename(const char *prefix, int len, const char *path);
extern int check_filename(const char *prefix, const char *name);
extern void verify_filename(const char *prefix,
			    const char *name,
			    int diagnose_misspelt_rev);
extern void verify_non_filename(const char *prefix, const char *name);
extern int path_inside_repo(const char *prefix, const char *path);

#define INIT_DB_QUIET 0x0001

extern int set_git_dir_init(const char *git_dir, const char *real_git_dir, int);
extern int init_db(const char *template_dir, unsigned int flags);

extern void sanitize_stdfds(void);
extern int daemonize(void);

#define alloc_nr(x) (((x)+16)*3/2)

/*
 * Realloc the buffer pointed at by variable 'x' so that it can hold
 * at least 'nr' entries; the number of entries currently allocated
 * is 'alloc', using the standard growing factor alloc_nr() macro.
 *
 * DO NOT USE any expression with side-effect for 'x', 'nr', or 'alloc'.
 */
#define ALLOC_GROW(x, nr, alloc) \
	do { \
		if ((nr) > alloc) { \
			if (alloc_nr(alloc) < (nr)) \
				alloc = (nr); \
			else \
				alloc = alloc_nr(alloc); \
			x = xrealloc((x), alloc * sizeof(*(x))); \
		} \
	} while (0)

/* Initialize and use the cache information */
struct lock_file;
extern int read_index(struct index_state *);
extern int read_index_preload(struct index_state *, const struct pathspec *pathspec);
extern int do_read_index(struct index_state *istate, const char *path,
			 int must_exist); /* for testting only! */
extern int read_index_from(struct index_state *, const char *path);
extern int is_index_unborn(struct index_state *);
extern int read_index_unmerged(struct index_state *);
#define COMMIT_LOCK		(1 << 0)
#define CLOSE_LOCK		(1 << 1)
extern int write_locked_index(struct index_state *, struct lock_file *lock, unsigned flags);
extern int discard_index(struct index_state *);
extern int unmerged_index(const struct index_state *);
extern int verify_path(const char *path);
extern struct cache_entry *index_dir_exists(struct index_state *istate, const char *name, int namelen);
extern struct cache_entry *index_file_exists(struct index_state *istate, const char *name, int namelen, int igncase);
extern int index_name_pos(const struct index_state *, const char *name, int namelen);
#define ADD_CACHE_OK_TO_ADD 1		/* Ok to add */
#define ADD_CACHE_OK_TO_REPLACE 2	/* Ok to replace file/directory */
#define ADD_CACHE_SKIP_DFCHECK 4	/* Ok to skip DF conflict checks */
#define ADD_CACHE_JUST_APPEND 8		/* Append only; tree.c::read_tree() */
#define ADD_CACHE_NEW_ONLY 16		/* Do not replace existing ones */
#define ADD_CACHE_KEEP_CACHE_TREE 32	/* Do not invalidate cache-tree */
extern int add_index_entry(struct index_state *, struct cache_entry *ce, int option);
extern void rename_index_entry_at(struct index_state *, int pos, const char *new_name);
extern int remove_index_entry_at(struct index_state *, int pos);
extern void remove_marked_cache_entries(struct index_state *istate);
extern int remove_file_from_index(struct index_state *, const char *path);
#define ADD_CACHE_VERBOSE 1
#define ADD_CACHE_PRETEND 2
#define ADD_CACHE_IGNORE_ERRORS	4
#define ADD_CACHE_IGNORE_REMOVAL 8
#define ADD_CACHE_INTENT 16
extern int add_to_index(struct index_state *, const char *path, struct stat *, int flags);
extern int add_file_to_index(struct index_state *, const char *path, int flags);
extern struct cache_entry *make_cache_entry(unsigned int mode, const unsigned char *sha1, const char *path, int stage, unsigned int refresh_options);
extern int ce_same_name(const struct cache_entry *a, const struct cache_entry *b);
extern void set_object_name_for_intent_to_add_entry(struct cache_entry *ce);
extern int index_name_is_other(const struct index_state *, const char *, int);
extern void *read_blob_data_from_index(struct index_state *, const char *, unsigned long *);

/* do stat comparison even if CE_VALID is true */
#define CE_MATCH_IGNORE_VALID		01
/* do not check the contents but report dirty on racily-clean entries */
#define CE_MATCH_RACY_IS_DIRTY		02
/* do stat comparison even if CE_SKIP_WORKTREE is true */
#define CE_MATCH_IGNORE_SKIP_WORKTREE	04
/* ignore non-existent files during stat update  */
#define CE_MATCH_IGNORE_MISSING		0x08
/* enable stat refresh */
#define CE_MATCH_REFRESH		0x10
extern int ie_match_stat(const struct index_state *, const struct cache_entry *, struct stat *, unsigned int);
extern int ie_modified(const struct index_state *, const struct cache_entry *, struct stat *, unsigned int);

#define HASH_WRITE_OBJECT 1
#define HASH_FORMAT_CHECK 2
extern int index_fd(unsigned char *sha1, int fd, struct stat *st, enum object_type type, const char *path, unsigned flags);
extern int index_path(unsigned char *sha1, const char *path, struct stat *st, unsigned flags);

/*
 * Record to sd the data from st that we use to check whether a file
 * might have changed.
 */
extern void fill_stat_data(struct stat_data *sd, struct stat *st);

/*
 * Return 0 if st is consistent with a file not having been changed
 * since sd was filled.  If there are differences, return a
 * combination of MTIME_CHANGED, CTIME_CHANGED, OWNER_CHANGED,
 * INODE_CHANGED, and DATA_CHANGED.
 */
extern int match_stat_data(const struct stat_data *sd, struct stat *st);

extern void fill_stat_cache_info(struct cache_entry *ce, struct stat *st);

#define REFRESH_REALLY		0x0001	/* ignore_valid */
#define REFRESH_UNMERGED	0x0002	/* allow unmerged */
#define REFRESH_QUIET		0x0004	/* be quiet about it */
#define REFRESH_IGNORE_MISSING	0x0008	/* ignore non-existent */
#define REFRESH_IGNORE_SUBMODULES	0x0010	/* ignore submodules */
#define REFRESH_IN_PORCELAIN	0x0020	/* user friendly output, not "needs update" */
extern int refresh_index(struct index_state *, unsigned int flags, const struct pathspec *pathspec, char *seen, const char *header_msg);

struct lock_file {
	struct lock_file *next;
	int fd;
	pid_t owner;
	char on_list;
	char filename[PATH_MAX];
};
#define LOCK_DIE_ON_ERROR 1
#define LOCK_NODEREF 2
extern int unable_to_lock_error(const char *path, int err);
extern void unable_to_lock_message(const char *path, int err,
				   struct strbuf *buf);
extern NORETURN void unable_to_lock_index_die(const char *path, int err);
extern int hold_lock_file_for_update(struct lock_file *, const char *path, int);
extern int hold_lock_file_for_append(struct lock_file *, const char *path, int);
extern int commit_lock_file(struct lock_file *);
extern void update_index_if_able(struct index_state *, struct lock_file *);

extern int hold_locked_index(struct lock_file *, int);
extern void set_alternate_index_output(const char *);
extern int close_lock_file(struct lock_file *);
extern void rollback_lock_file(struct lock_file *);
extern int delete_ref(const char *, const unsigned char *sha1, int delopt);

/* Environment bits from configuration mechanism */
extern int trust_executable_bit;
extern int trust_ctime;
extern int check_stat;
extern int quote_path_fully;
extern int has_symlinks;
extern int minimum_abbrev, default_abbrev;
extern int ignore_case;
extern int assume_unchanged;
extern int prefer_symlink_refs;
extern int log_all_ref_updates;
extern int warn_ambiguous_refs;
extern int warn_on_object_refname_ambiguity;
extern int shared_repository;
extern const char *apply_default_whitespace;
extern const char *apply_default_ignorewhitespace;
extern const char *git_attributes_file;
extern int zlib_compression_level;
extern int core_compression_level;
extern int core_compression_seen;
extern size_t packed_git_window_size;
extern size_t packed_git_limit;
extern size_t delta_base_cache_limit;
extern unsigned long big_file_threshold;
extern unsigned long pack_size_limit_cfg;

/*
 * Do replace refs need to be checked this run?  This variable is
 * initialized to true unless --no-replace-object is used or
 * $GIT_NO_REPLACE_OBJECTS is set, but is set to false by some
 * commands that do not want replace references to be active.  As an
 * optimization it is also set to false if replace references have
 * been sought but there were none.
 */
extern int check_replace_refs;

extern int fsync_object_files;
extern int core_preload_index;
extern int core_apply_sparse_checkout;
extern int precomposed_unicode;

/*
 * The character that begins a commented line in user-editable file
 * that is subject to stripspace.
 */
extern char comment_line_char;
extern int auto_comment_line_char;

enum branch_track {
	BRANCH_TRACK_UNSPECIFIED = -1,
	BRANCH_TRACK_NEVER = 0,
	BRANCH_TRACK_REMOTE,
	BRANCH_TRACK_ALWAYS,
	BRANCH_TRACK_EXPLICIT,
	BRANCH_TRACK_OVERRIDE
};

enum rebase_setup_type {
	AUTOREBASE_NEVER = 0,
	AUTOREBASE_LOCAL,
	AUTOREBASE_REMOTE,
	AUTOREBASE_ALWAYS
};

enum push_default_type {
	PUSH_DEFAULT_NOTHING = 0,
	PUSH_DEFAULT_MATCHING,
	PUSH_DEFAULT_SIMPLE,
	PUSH_DEFAULT_UPSTREAM,
	PUSH_DEFAULT_CURRENT,
	PUSH_DEFAULT_UNSPECIFIED
};

extern enum branch_track git_branch_track;
extern enum rebase_setup_type autorebase;
extern enum push_default_type push_default;

enum object_creation_mode {
	OBJECT_CREATION_USES_HARDLINKS = 0,
	OBJECT_CREATION_USES_RENAMES = 1
};

extern enum object_creation_mode object_creation_mode;

extern char *notes_ref_name;

extern int grafts_replace_parents;

#define GIT_REPO_VERSION 0
extern int repository_format_version;
extern int check_repository_format(void);

#define MTIME_CHANGED	0x0001
#define CTIME_CHANGED	0x0002
#define OWNER_CHANGED	0x0004
#define MODE_CHANGED    0x0008
#define INODE_CHANGED   0x0010
#define DATA_CHANGED    0x0020
#define TYPE_CHANGED    0x0040

extern char *mksnpath(char *buf, size_t n, const char *fmt, ...)
	__attribute__((__format__ (__printf__, 3, 4)));
extern char *git_snpath(char *buf, size_t n, const char *fmt, ...)
	__attribute__((__format__ (__printf__, 3, 4)));
extern char *git_pathdup(const char *fmt, ...)
	__attribute__((__format__ (__printf__, 1, 2)));
extern char *mkpathdup(const char *fmt, ...)
	__attribute__((__format__ (__printf__, 1, 2)));

/* Return a statically allocated filename matching the sha1 signature */
extern char *mkpath(const char *fmt, ...) __attribute__((__format__ (__printf__, 1, 2)));
extern char *git_path(const char *fmt, ...) __attribute__((__format__ (__printf__, 1, 2)));
extern char *git_path_submodule(const char *path, const char *fmt, ...)
	__attribute__((__format__ (__printf__, 2, 3)));

/*
 * Return the name of the file in the local object database that would
 * be used to store a loose object with the specified sha1.  The
 * return value is a pointer to a statically allocated buffer that is
 * overwritten each time the function is called.
 */
extern const char *sha1_file_name(const unsigned char *sha1);

/*
 * Return the name of the (local) packfile with the specified sha1 in
 * its name.  The return value is a pointer to memory that is
 * overwritten each time this function is called.
 */
extern char *sha1_pack_name(const unsigned char *sha1);

/*
 * Return the name of the (local) pack index file with the specified
 * sha1 in its name.  The return value is a pointer to memory that is
 * overwritten each time this function is called.
 */
extern char *sha1_pack_index_name(const unsigned char *sha1);

extern const char *find_unique_abbrev(const unsigned char *sha1, int);
extern const unsigned char null_sha1[20];

static inline int hashcmp(const unsigned char *sha1, const unsigned char *sha2)
{
	int i;

	for (i = 0; i < 20; i++, sha1++, sha2++) {
		if (*sha1 != *sha2)
			return *sha1 - *sha2;
	}

	return 0;
}

static inline int is_null_sha1(const unsigned char *sha1)
{
	return !hashcmp(sha1, null_sha1);
}

static inline void hashcpy(unsigned char *sha_dst, const unsigned char *sha_src)
{
	memcpy(sha_dst, sha_src, 20);
}
static inline void hashclr(unsigned char *hash)
{
	memset(hash, 0, 20);
}

#define EMPTY_TREE_SHA1_HEX \
	"4b825dc642cb6eb9a060e54bf8d69288fbee4904"
#define EMPTY_TREE_SHA1_BIN_LITERAL \
	 "\x4b\x82\x5d\xc6\x42\xcb\x6e\xb9\xa0\x60" \
	 "\xe5\x4b\xf8\xd6\x92\x88\xfb\xee\x49\x04"
#define EMPTY_TREE_SHA1_BIN \
	 ((const unsigned char *) EMPTY_TREE_SHA1_BIN_LITERAL)

#define EMPTY_BLOB_SHA1_HEX \
	"e69de29bb2d1d6434b8b29ae775ad8c2e48c5391"
#define EMPTY_BLOB_SHA1_BIN_LITERAL \
	"\xe6\x9d\xe2\x9b\xb2\xd1\xd6\x43\x4b\x8b" \
	"\x29\xae\x77\x5a\xd8\xc2\xe4\x8c\x53\x91"
#define EMPTY_BLOB_SHA1_BIN \
	((const unsigned char *) EMPTY_BLOB_SHA1_BIN_LITERAL)

static inline int is_empty_blob_sha1(const unsigned char *sha1)
{
	return !hashcmp(sha1, EMPTY_BLOB_SHA1_BIN);
}

int git_mkstemp(char *path, size_t n, const char *template);

int git_mkstemps(char *path, size_t n, const char *template, int suffix_len);

/* set default permissions by passing mode arguments to open(2) */
int git_mkstemps_mode(char *pattern, int suffix_len, int mode);
int git_mkstemp_mode(char *pattern, int mode);

/*
 * NOTE NOTE NOTE!!
 *
 * PERM_UMASK, OLD_PERM_GROUP and OLD_PERM_EVERYBODY enumerations must
 * not be changed. Old repositories have core.sharedrepository written in
 * numeric format, and therefore these values are preserved for compatibility
 * reasons.
 */
enum sharedrepo {
	PERM_UMASK          = 0,
	OLD_PERM_GROUP      = 1,
	OLD_PERM_EVERYBODY  = 2,
	PERM_GROUP          = 0660,
	PERM_EVERYBODY      = 0664
};
int git_config_perm(const char *var, const char *value);
int adjust_shared_perm(const char *path);

/*
 * Create the directory containing the named path, using care to be
 * somewhat safe against races.  Return one of the scld_error values
 * to indicate success/failure.
 *
 * SCLD_VANISHED indicates that one of the ancestor directories of the
 * path existed at one point during the function call and then
 * suddenly vanished, probably because another process pruned the
 * directory while we were working.  To be robust against this kind of
 * race, callers might want to try invoking the function again when it
 * returns SCLD_VANISHED.
 */
enum scld_error {
	SCLD_OK = 0,
	SCLD_FAILED = -1,
	SCLD_PERMS = -2,
	SCLD_EXISTS = -3,
	SCLD_VANISHED = -4
};
enum scld_error safe_create_leading_directories(char *path);
enum scld_error safe_create_leading_directories_const(const char *path);

int mkdir_in_gitdir(const char *path);
extern void home_config_paths(char **global, char **xdg, char *file);
extern char *expand_user_path(const char *path);
const char *enter_repo(const char *path, int strict);
static inline int is_absolute_path(const char *path)
{
	return is_dir_sep(path[0]) || has_dos_drive_prefix(path);
}
int is_directory(const char *);
const char *real_path(const char *path);
const char *real_path_if_valid(const char *path);
const char *absolute_path(const char *path);
const char *remove_leading_path(const char *in, const char *prefix);
const char *relative_path(const char *in, const char *prefix, struct strbuf *sb);
int normalize_path_copy_len(char *dst, const char *src, int *prefix_len);
int normalize_path_copy(char *dst, const char *src);
int longest_ancestor_length(const char *path, struct string_list *prefixes);
char *strip_path_suffix(const char *path, const char *suffix);
int daemon_avoid_alias(const char *path);

/* object replacement */
#define LOOKUP_REPLACE_OBJECT 1
extern void *read_sha1_file_extended(const unsigned char *sha1, enum object_type *type, unsigned long *size, unsigned flag);
static inline void *read_sha1_file(const unsigned char *sha1, enum object_type *type, unsigned long *size)
{
	return read_sha1_file_extended(sha1, type, size, LOOKUP_REPLACE_OBJECT);
}

/*
 * This internal function is only declared here for the benefit of
 * lookup_replace_object().  Please do not call it directly.
 */
extern const unsigned char *do_lookup_replace_object(const unsigned char *sha1);

/*
 * If object sha1 should be replaced, return the replacement object's
 * name (replaced recursively, if necessary).  The return value is
 * either sha1 or a pointer to a permanently-allocated value.  When
 * object replacement is suppressed, always return sha1.
 */
static inline const unsigned char *lookup_replace_object(const unsigned char *sha1)
{
	if (!check_replace_refs)
		return sha1;
	return do_lookup_replace_object(sha1);
}

static inline const unsigned char *lookup_replace_object_extended(const unsigned char *sha1, unsigned flag)
{
	if (!(flag & LOOKUP_REPLACE_OBJECT))
		return sha1;
	return lookup_replace_object(sha1);
}

/* Read and unpack a sha1 file into memory, write memory to a sha1 file */
extern int sha1_object_info(const unsigned char *, unsigned long *);
extern int hash_sha1_file(const void *buf, unsigned long len, const char *type, unsigned char *sha1);
extern int write_sha1_file(const void *buf, unsigned long len, const char *type, unsigned char *return_sha1);
extern int pretend_sha1_file(void *, unsigned long, enum object_type, unsigned char *);
extern int force_object_loose(const unsigned char *sha1, time_t mtime);
extern int git_open_noatime(const char *name);
extern void *map_sha1_file(const unsigned char *sha1, unsigned long *size);
extern int unpack_sha1_header(git_zstream *stream, unsigned char *map, unsigned long mapsize, void *buffer, unsigned long bufsiz);
extern int parse_sha1_header(const char *hdr, unsigned long *sizep);

/* global flag to enable extra checks when accessing packed objects */
extern int do_check_packed_object_crc;

extern int check_sha1_signature(const unsigned char *sha1, void *buf, unsigned long size, const char *type);

extern int move_temp_to_file(const char *tmpfile, const char *filename);

extern int has_sha1_pack(const unsigned char *sha1);

/*
 * Return true iff we have an object named sha1, whether local or in
 * an alternate object database, and whether packed or loose.  This
 * function does not respect replace references.
 */
extern int has_sha1_file(const unsigned char *sha1);

/*
 * Return true iff an alternate object database has a loose object
 * with the specified name.  This function does not respect replace
 * references.
 */
extern int has_loose_object_nonlocal(const unsigned char *sha1);

extern int has_pack_index(const unsigned char *sha1);

extern void assert_sha1_type(const unsigned char *sha1, enum object_type expect);

extern const signed char hexval_table[256];
static inline unsigned int hexval(unsigned char c)
{
	return hexval_table[c];
}

/* Convert to/from hex/sha1 representation */
#define MINIMUM_ABBREV minimum_abbrev
#define DEFAULT_ABBREV default_abbrev

struct object_context {
	unsigned char tree[20];
	char path[PATH_MAX];
	unsigned mode;
};

#define GET_SHA1_QUIETLY        01
#define GET_SHA1_COMMIT         02
#define GET_SHA1_COMMITTISH     04
#define GET_SHA1_TREE          010
#define GET_SHA1_TREEISH       020
#define GET_SHA1_BLOB	       040
#define GET_SHA1_ONLY_TO_DIE 04000

extern int get_sha1(const char *str, unsigned char *sha1);
extern int get_sha1_commit(const char *str, unsigned char *sha1);
extern int get_sha1_committish(const char *str, unsigned char *sha1);
extern int get_sha1_tree(const char *str, unsigned char *sha1);
extern int get_sha1_treeish(const char *str, unsigned char *sha1);
extern int get_sha1_blob(const char *str, unsigned char *sha1);
extern void maybe_die_on_misspelt_object_name(const char *name, const char *prefix);
extern int get_sha1_with_context(const char *str, unsigned flags, unsigned char *sha1, struct object_context *orc);

typedef int each_abbrev_fn(const unsigned char *sha1, void *);
extern int for_each_abbrev(const char *prefix, each_abbrev_fn, void *);

/*
 * Try to read a SHA1 in hexadecimal format from the 40 characters
 * starting at hex.  Write the 20-byte result to sha1 in binary form.
 * Return 0 on success.  Reading stops if a NUL is encountered in the
 * input, so it is safe to pass this function an arbitrary
 * null-terminated string.
 */
extern int get_sha1_hex(const char *hex, unsigned char *sha1);

extern char *sha1_to_hex(const unsigned char *sha1);	/* static buffer result! */
extern int read_ref_full(const char *refname, unsigned char *sha1,
			 int reading, int *flags);
extern int read_ref(const char *refname, unsigned char *sha1);

/*
 * Resolve a reference, recursively following symbolic refererences.
 *
 * Store the referred-to object's name in sha1 and return the name of
 * the non-symbolic reference that ultimately pointed at it.  The
 * return value, if not NULL, is a pointer into either a static buffer
 * or the input ref.
 *
 * If the reference cannot be resolved to an object, the behavior
 * depends on the "reading" argument:
 *
 * - If reading is set, return NULL.
 *
 * - If reading is not set, clear sha1 and return the name of the last
 *   reference name in the chain, which will either be a non-symbolic
 *   reference or an undefined reference.  If this is a prelude to
 *   "writing" to the ref, the return value is the name of the ref
 *   that will actually be created or changed.
 *
 * If flag is non-NULL, set the value that it points to the
 * combination of REF_ISPACKED (if the reference was found among the
 * packed references) and REF_ISSYMREF (if the initial reference was a
 * symbolic reference).
 *
 * If ref is not a properly-formatted, normalized reference, return
 * NULL.  If more than MAXDEPTH recursive symbolic lookups are needed,
 * give up and return NULL.
 *
 * errno is set to something meaningful on error.
 */
extern const char *resolve_ref_unsafe(const char *ref, unsigned char *sha1, int reading, int *flag);
extern char *resolve_refdup(const char *ref, unsigned char *sha1, int reading, int *flag);

extern int dwim_ref(const char *str, int len, unsigned char *sha1, char **ref);
extern int dwim_log(const char *str, int len, unsigned char *sha1, char **ref);
extern int interpret_branch_name(const char *str, int len, struct strbuf *);
extern int get_sha1_mb(const char *str, unsigned char *sha1);

/*
 * Return true iff abbrev_name is a possible abbreviation for
 * full_name according to the rules defined by ref_rev_parse_rules in
 * refs.c.
 */
extern int refname_match(const char *abbrev_name, const char *full_name);

extern int create_symref(const char *ref, const char *refs_heads_master, const char *logmsg);
extern int validate_headref(const char *ref);

extern int base_name_compare(const char *name1, int len1, int mode1, const char *name2, int len2, int mode2);
extern int df_name_compare(const char *name1, int len1, int mode1, const char *name2, int len2, int mode2);
extern int name_compare(const char *name1, size_t len1, const char *name2, size_t len2);
extern int cache_name_stage_compare(const char *name1, int len1, int stage1, const char *name2, int len2, int stage2);

extern void *read_object_with_reference(const unsigned char *sha1,
					const char *required_type,
					unsigned long *size,
					unsigned char *sha1_ret);

extern struct object *peel_to_type(const char *name, int namelen,
				   struct object *o, enum object_type);

enum date_mode {
	DATE_NORMAL = 0,
	DATE_RELATIVE,
	DATE_SHORT,
	DATE_LOCAL,
	DATE_ISO8601,
	DATE_RFC2822,
	DATE_RAW
};

const char *show_date(unsigned long time, int timezone, enum date_mode mode);
void show_date_relative(unsigned long time, int tz, const struct timeval *now,
			struct strbuf *timebuf);
int parse_date(const char *date, char *buf, int bufsize);
int parse_date_basic(const char *date, unsigned long *timestamp, int *offset);
int parse_expiry_date(const char *date, unsigned long *timestamp);
void datestamp(char *buf, int bufsize);
#define approxidate(s) approxidate_careful((s), NULL)
unsigned long approxidate_careful(const char *, int *);
unsigned long approxidate_relative(const char *date, const struct timeval *now);
enum date_mode parse_date_format(const char *format);
int date_overflows(unsigned long date);

#define IDENT_STRICT	       1
#define IDENT_NO_DATE	       2
#define IDENT_NO_NAME	       4
extern const char *git_author_info(int);
extern const char *git_committer_info(int);
extern const char *fmt_ident(const char *name, const char *email, const char *date_str, int);
extern const char *fmt_name(const char *name, const char *email);
extern const char *ident_default_email(void);
extern const char *git_editor(void);
extern const char *git_pager(int stdout_is_tty);
extern int git_ident_config(const char *, const char *, void *);

struct ident_split {
	const char *name_begin;
	const char *name_end;
	const char *mail_begin;
	const char *mail_end;
	const char *date_begin;
	const char *date_end;
	const char *tz_begin;
	const char *tz_end;
};
/*
 * Signals an success with 0, but time part of the result may be NULL
 * if the input lacks timestamp and zone
 */
extern int split_ident_line(struct ident_split *, const char *, int);

/*
 * Like show_date, but pull the timestamp and tz parameters from
 * the ident_split. It will also sanity-check the values and produce
 * a well-known sentinel date if they appear bogus.
 */
const char *show_ident_date(const struct ident_split *id, enum date_mode mode);

/*
 * Compare split idents for equality or strict ordering. Note that we
 * compare only the ident part of the line, ignoring any timestamp.
 *
 * Because there are two fields, we must choose one as the primary key; we
 * currently arbitrarily pick the email.
 */
extern int ident_cmp(const struct ident_split *, const struct ident_split *);

struct checkout {
	struct index_state *istate;
	const char *base_dir;
	int base_dir_len;
	unsigned force:1,
		 quiet:1,
		 not_new:1,
		 refresh_cache:1;
};

#define TEMPORARY_FILENAME_LENGTH 25
extern int checkout_entry(struct cache_entry *ce, const struct checkout *state, char *topath);

struct cache_def {
	struct strbuf path;
	int flags;
	int track_flags;
	int prefix_len_stat_func;
};
#define CACHE_DEF_INIT { STRBUF_INIT, 0, 0, 0 }
static inline void cache_def_clear(struct cache_def *cache)
{
	strbuf_release(&cache->path);
}

extern int has_symlink_leading_path(const char *name, int len);
extern int threaded_has_symlink_leading_path(struct cache_def *, const char *, int);
extern int check_leading_path(const char *name, int len);
extern int has_dirs_only_path(const char *name, int len, int prefix_len);
extern void schedule_dir_for_removal(const char *name, int len);
extern void remove_scheduled_dirs(void);

extern struct alternate_object_database {
	struct alternate_object_database *next;
	char *name;
	char base[FLEX_ARRAY]; /* more */
} *alt_odb_list;
extern void prepare_alt_odb(void);
extern void read_info_alternates(const char * relative_base, int depth);
extern void add_to_alternates_file(const char *reference);
typedef int alt_odb_fn(struct alternate_object_database *, void *);
extern void foreach_alt_odb(alt_odb_fn, void*);

struct pack_window {
	struct pack_window *next;
	unsigned char *base;
	off_t offset;
	size_t len;
	unsigned int last_used;
	unsigned int inuse_cnt;
};

extern struct packed_git {
	struct packed_git *next;
	struct pack_window *windows;
	off_t pack_size;
	const void *index_data;
	size_t index_size;
	uint32_t num_objects;
	uint32_t num_bad_objects;
	unsigned char *bad_object_sha1;
	int index_version;
	time_t mtime;
	int pack_fd;
	unsigned pack_local:1,
		 pack_keep:1,
		 do_not_close:1;
	unsigned char sha1[20];
	/* something like ".git/objects/pack/xxxxx.pack" */
	char pack_name[FLEX_ARRAY]; /* more */
} *packed_git;

struct pack_entry {
	off_t offset;
	unsigned char sha1[20];
	struct packed_git *p;
};

extern struct packed_git *parse_pack_index(unsigned char *sha1, const char *idx_path);

/* A hook for count-objects to report invalid files in pack directory */
extern void (*report_garbage)(const char *desc, const char *path);

extern void prepare_packed_git(void);
extern void reprepare_packed_git(void);
extern void install_packed_git(struct packed_git *pack);

extern struct packed_git *find_sha1_pack(const unsigned char *sha1,
					 struct packed_git *packs);

extern void pack_report(void);

/*
 * mmap the index file for the specified packfile (if it is not
 * already mmapped).  Return 0 on success.
 */
extern int open_pack_index(struct packed_git *);

/*
 * munmap the index file for the specified packfile (if it is
 * currently mmapped).
 */
extern void close_pack_index(struct packed_git *);

extern unsigned char *use_pack(struct packed_git *, struct pack_window **, off_t, unsigned long *);
extern void close_pack_windows(struct packed_git *);
extern void unuse_pack(struct pack_window **);
extern void free_pack_by_name(const char *);
extern void clear_delta_base_cache(void);
extern struct packed_git *add_packed_git(const char *, int, int);

/*
 * Return the SHA-1 of the nth object within the specified packfile.
 * Open the index if it is not already open.  The return value points
 * at the SHA-1 within the mmapped index.  Return NULL if there is an
 * error.
 */
extern const unsigned char *nth_packed_object_sha1(struct packed_git *, uint32_t n);

/*
 * Return the offset of the nth object within the specified packfile.
 * The index must already be opened.
 */
extern off_t nth_packed_object_offset(const struct packed_git *, uint32_t n);

/*
 * If the object named sha1 is present in the specified packfile,
 * return its offset within the packfile; otherwise, return 0.
 */
extern off_t find_pack_entry_one(const unsigned char *sha1, struct packed_git *);

extern int is_pack_valid(struct packed_git *);
extern void *unpack_entry(struct packed_git *, off_t, enum object_type *, unsigned long *);
extern unsigned long unpack_object_header_buffer(const unsigned char *buf, unsigned long len, enum object_type *type, unsigned long *sizep);
extern unsigned long get_size_from_delta(struct packed_git *, struct pack_window **, off_t);
extern int unpack_object_header(struct packed_git *, struct pack_window **, off_t *, unsigned long *);

struct object_info {
	/* Request */
	enum object_type *typep;
	unsigned long *sizep;
	unsigned long *disk_sizep;
	unsigned char *delta_base_sha1;

	/* Response */
	enum {
		OI_CACHED,
		OI_LOOSE,
		OI_PACKED,
		OI_DBCACHED
	} whence;
	union {
		/*
		 * struct {
		 * 	... Nothing to expose in this case
		 * } cached;
		 * struct {
		 * 	... Nothing to expose in this case
		 * } loose;
		 */
		struct {
			struct packed_git *pack;
			off_t offset;
			unsigned int is_delta;
		} packed;
	} u;
};
extern int sha1_object_info_extended(const unsigned char *, struct object_info *, unsigned flags);

/* Dumb servers support */
extern int update_server_info(int);

/* git_config_parse_key() returns these negated: */
#define CONFIG_INVALID_KEY 1
#define CONFIG_NO_SECTION_OR_NAME 2
/* git_config_set(), git_config_set_multivar() return the above or these: */
#define CONFIG_NO_LOCK -1
#define CONFIG_INVALID_FILE 3
#define CONFIG_NO_WRITE 4
#define CONFIG_NOTHING_SET 5
#define CONFIG_INVALID_PATTERN 6
#define CONFIG_GENERIC_ERROR 7

struct git_config_source {
	unsigned int use_stdin:1;
	const char *file;
	const char *blob;
};

typedef int (*config_fn_t)(const char *, const char *, void *);
extern int git_default_config(const char *, const char *, void *);
extern int git_config_from_file(config_fn_t fn, const char *, void *);
extern int git_config_from_buf(config_fn_t fn, const char *name,
			       const char *buf, size_t len, void *data);
extern void git_config_push_parameter(const char *text);
extern int git_config_from_parameters(config_fn_t fn, void *data);
extern int git_config(config_fn_t fn, void *);
extern int git_config_with_options(config_fn_t fn, void *,
				   struct git_config_source *config_source,
				   int respect_includes);
extern int git_config_early(config_fn_t fn, void *, const char *repo_config);
extern int git_parse_ulong(const char *, unsigned long *);
extern int git_config_int(const char *, const char *);
extern int64_t git_config_int64(const char *, const char *);
extern unsigned long git_config_ulong(const char *, const char *);
extern int git_config_bool_or_int(const char *, const char *, int *);
extern int git_config_bool(const char *, const char *);
extern int git_config_maybe_bool(const char *, const char *);
extern int git_config_string(const char **, const char *, const char *);
extern int git_config_pathname(const char **, const char *, const char *);
extern int git_config_set_in_file(const char *, const char *, const char *);
extern int git_config_set(const char *, const char *);
extern int git_config_parse_key(const char *, char **, int *);
extern int git_config_set_multivar(const char *, const char *, const char *, int);
extern int git_config_set_multivar_in_file(const char *, const char *, const char *, const char *, int);
extern int git_config_rename_section(const char *, const char *);
extern int git_config_rename_section_in_file(const char *, const char *, const char *);
extern const char *git_etc_gitconfig(void);
extern int check_repository_format_version(const char *var, const char *value, void *cb);
extern int git_env_bool(const char *, int);
extern int git_config_system(void);
extern int config_error_nonbool(const char *);
#if defined(__GNUC__)
#define config_error_nonbool(s) (config_error_nonbool(s), const_error())
#endif
extern const char *get_log_output_encoding(void);
extern const char *get_commit_output_encoding(void);

extern int git_config_parse_parameter(const char *, config_fn_t fn, void *data);

struct config_include_data {
	int depth;
	config_fn_t fn;
	void *data;
};
#define CONFIG_INCLUDE_INIT { 0 }
extern int git_config_include(const char *name, const char *value, void *data);

/*
 * Match and parse a config key of the form:
 *
 *   section.(subsection.)?key
 *
 * (i.e., what gets handed to a config_fn_t). The caller provides the section;
 * we return -1 if it does not match, 0 otherwise. The subsection and key
 * out-parameters are filled by the function (and subsection is NULL if it is
 * missing).
 */
extern int parse_config_key(const char *var,
			    const char *section,
			    const char **subsection, int *subsection_len,
			    const char **key);

extern int committer_ident_sufficiently_given(void);
extern int author_ident_sufficiently_given(void);

extern const char *git_commit_encoding;
extern const char *git_log_output_encoding;
extern const char *git_mailmap_file;
extern const char *git_mailmap_blob;

/* IO helper functions */
extern void maybe_flush_or_die(FILE *, const char *);
extern int copy_fd(int ifd, int ofd);
extern int copy_file(const char *dst, const char *src, int mode);
extern int copy_file_with_time(const char *dst, const char *src, int mode);
extern void write_or_die(int fd, const void *buf, size_t count);
extern int write_or_whine(int fd, const void *buf, size_t count, const char *msg);
extern int write_or_whine_pipe(int fd, const void *buf, size_t count, const char *msg);
extern void fsync_or_die(int fd, const char *);

extern ssize_t read_in_full(int fd, void *buf, size_t count);
extern ssize_t write_in_full(int fd, const void *buf, size_t count);
extern ssize_t pread_in_full(int fd, void *buf, size_t count, off_t offset);

static inline ssize_t write_str_in_full(int fd, const char *str)
{
	return write_in_full(fd, str, strlen(str));
}

/* pager.c */
extern void setup_pager(void);
extern const char *pager_program;
extern int pager_in_use(void);
extern int pager_use_color;
extern int term_columns(void);
extern int decimal_width(int);
extern int check_pager_config(const char *cmd);

extern const char *editor_program;
extern const char *askpass_program;
extern const char *excludes_file;

/* base85 */
int decode_85(char *dst, const char *line, int linelen);
void encode_85(char *buf, const unsigned char *data, int bytes);

/* alloc.c */
extern void *alloc_blob_node(void);
extern void *alloc_tree_node(void);
extern void *alloc_commit_node(void);
extern void *alloc_tag_node(void);
extern void *alloc_object_node(void);
extern void alloc_report(void);
extern unsigned int alloc_commit_index(void);

<<<<<<< HEAD
/* trace.c */
__attribute__((__format__ (__printf__, 1, 2)))
extern void trace_printf(const char *format, ...);
__attribute__((__format__ (__printf__, 2, 3)))
extern void trace_argv_printf(const char **argv, const char *format, ...);
extern void trace_repo_setup(const char *prefix);
extern int trace_want(const char *key);
__attribute__((__format__ (__printf__, 2, 3)))
extern void trace_printf_key(const char *key, const char *fmt, ...);
extern void trace_strbuf(const char *key, const struct strbuf *buf);

=======
/* pkt-line.c */
>>>>>>> 7b21a284
void packet_trace_identity(const char *prog);

/* add */
/*
 * return 0 if success, 1 - if addition of a file failed and
 * ADD_FILES_IGNORE_ERRORS was specified in flags
 */
int add_files_to_cache(const char *prefix, const struct pathspec *pathspec, int flags);

/* diff.c */
extern int diff_auto_refresh_index;

/* match-trees.c */
void shift_tree(const unsigned char *, const unsigned char *, unsigned char *, int);
void shift_tree_by(const unsigned char *, const unsigned char *, unsigned char *, const char *);

/*
 * whitespace rules.
 * used by both diff and apply
 * last two digits are tab width
 */
#define WS_BLANK_AT_EOL         0100
#define WS_SPACE_BEFORE_TAB     0200
#define WS_INDENT_WITH_NON_TAB  0400
#define WS_CR_AT_EOL           01000
#define WS_BLANK_AT_EOF        02000
#define WS_TAB_IN_INDENT       04000
#define WS_TRAILING_SPACE      (WS_BLANK_AT_EOL|WS_BLANK_AT_EOF)
#define WS_DEFAULT_RULE (WS_TRAILING_SPACE|WS_SPACE_BEFORE_TAB|8)
#define WS_TAB_WIDTH_MASK        077
extern unsigned whitespace_rule_cfg;
extern unsigned whitespace_rule(const char *);
extern unsigned parse_whitespace_rule(const char *);
extern unsigned ws_check(const char *line, int len, unsigned ws_rule);
extern void ws_check_emit(const char *line, int len, unsigned ws_rule, FILE *stream, const char *set, const char *reset, const char *ws);
extern char *whitespace_error_string(unsigned ws);
extern void ws_fix_copy(struct strbuf *, const char *, int, unsigned, int *);
extern int ws_blank_line(const char *line, int len, unsigned ws_rule);
#define ws_tab_width(rule)     ((rule) & WS_TAB_WIDTH_MASK)

/* ls-files */
int report_path_error(const char *ps_matched, const struct pathspec *pathspec, const char *prefix);
void overlay_tree_on_cache(const char *tree_name, const char *prefix);

char *alias_lookup(const char *alias);
int split_cmdline(char *cmdline, const char ***argv);
/* Takes a negative value returned by split_cmdline */
const char *split_cmdline_strerror(int cmdline_errno);

/* git.c */
struct startup_info {
	int have_repository;
	const char *prefix;
};
extern struct startup_info *startup_info;

/* merge.c */
struct commit_list;
int try_merge_command(const char *strategy, size_t xopts_nr,
		const char **xopts, struct commit_list *common,
		const char *head_arg, struct commit_list *remotes);
int checkout_fast_forward(const unsigned char *from,
			  const unsigned char *to,
			  int overwrite_ignore);


int sane_execvp(const char *file, char *const argv[]);

/*
 * A struct to encapsulate the concept of whether a file has changed
 * since we last checked it. This uses criteria similar to those used
 * for the index.
 */
struct stat_validity {
	struct stat_data *sd;
};

void stat_validity_clear(struct stat_validity *sv);

/*
 * Returns 1 if the path is a regular file (or a symlink to a regular
 * file) and matches the saved stat_validity, 0 otherwise.  A missing
 * or inaccessible file is considered a match if the struct was just
 * initialized, or if the previous update found an inaccessible file.
 */
int stat_validity_check(struct stat_validity *sv, const char *path);

/*
 * Update the stat_validity from a file opened at descriptor fd. If
 * the file is missing, inaccessible, or not a regular file, then
 * future calls to stat_validity_check will match iff one of those
 * conditions continues to be true.
 */
void stat_validity_update(struct stat_validity *sv, int fd);

int versioncmp(const char *s1, const char *s2);

#endif /* CACHE_H */<|MERGE_RESOLUTION|>--- conflicted
+++ resolved
@@ -1404,21 +1404,7 @@
 extern void alloc_report(void);
 extern unsigned int alloc_commit_index(void);
 
-<<<<<<< HEAD
-/* trace.c */
-__attribute__((__format__ (__printf__, 1, 2)))
-extern void trace_printf(const char *format, ...);
-__attribute__((__format__ (__printf__, 2, 3)))
-extern void trace_argv_printf(const char **argv, const char *format, ...);
-extern void trace_repo_setup(const char *prefix);
-extern int trace_want(const char *key);
-__attribute__((__format__ (__printf__, 2, 3)))
-extern void trace_printf_key(const char *key, const char *fmt, ...);
-extern void trace_strbuf(const char *key, const struct strbuf *buf);
-
-=======
 /* pkt-line.c */
->>>>>>> 7b21a284
 void packet_trace_identity(const char *prog);
 
 /* add */
