#include <winsock2.h>
#include <ws2tcpip.h>

/*
 * things that are not available in header files
 */

typedef int pid_t;
typedef int uid_t;
typedef int socklen_t;
#define hstrerror strerror

#define S_IFLNK    0120000 /* Symbolic link */
#define S_ISLNK(x) (((x) & S_IFMT) == S_IFLNK)
#define S_ISSOCK(x) 0

#define S_IRGRP 0
#define S_IWGRP 0
#define S_IXGRP 0
#define S_IRWXG (S_IRGRP | S_IWGRP | S_IXGRP)
#define S_IROTH 0
#define S_IWOTH 0
#define S_IXOTH 0
#define S_IRWXO (S_IROTH | S_IWOTH | S_IXOTH)

#define S_ISUID 0004000
#define S_ISGID 0002000
#define S_ISVTX 0001000

#define WIFEXITED(x) 1
#define WIFSIGNALED(x) 0
#define WEXITSTATUS(x) ((x) & 0xff)
#define WTERMSIG(x) SIGTERM

#ifndef EWOULDBLOCK
#define EWOULDBLOCK EAGAIN
#endif
#ifndef ELOOP
#define ELOOP EMLINK
#endif
#define SHUT_WR SD_SEND

#define SIGHUP 1
#define SIGQUIT 3
#define SIGKILL 9
#define SIGPIPE 13
#define SIGALRM 14
#define SIGCHLD 17

#define F_GETFD 1
#define F_SETFD 2
#define FD_CLOEXEC 0x1

#ifndef EAFNOSUPPORT
#define EAFNOSUPPORT WSAEAFNOSUPPORT
#endif
#ifndef ECONNABORTED
#define ECONNABORTED WSAECONNABORTED
#endif

struct passwd {
	char *pw_name;
	char *pw_gecos;
	char *pw_dir;
};

typedef void (__cdecl *sig_handler_t)(int);
struct sigaction {
	sig_handler_t sa_handler;
	unsigned sa_flags;
};
#define sigemptyset(x) (void)0
#define SA_RESTART 0

struct itimerval {
	struct timeval it_value, it_interval;
};
#define ITIMER_REAL 0

/*
 * sanitize preprocessor namespace polluted by Windows headers defining
 * macros which collide with git local versions
 */
#undef HELP_COMMAND /* from winuser.h */

/*
 * trivial stubs
 */

static inline int readlink(const char *path, char *buf, size_t bufsiz)
{ errno = ENOSYS; return -1; }
static inline int symlink(const char *oldpath, const char *newpath)
{ errno = ENOSYS; return -1; }
static inline int fchmod(int fildes, mode_t mode)
{ errno = ENOSYS; return -1; }
static inline pid_t fork(void)
{ errno = ENOSYS; return -1; }
static inline unsigned int alarm(unsigned int seconds)
{ return 0; }
static inline int fsync(int fd)
{ return _commit(fd); }
static inline pid_t getppid(void)
{ return 1; }
static inline void sync(void)
{}
static inline uid_t getuid(void)
{ return 1; }
static inline struct passwd *getpwnam(const char *name)
{ return NULL; }
static inline int fcntl(int fd, int cmd, ...)
{
	if (cmd == F_GETFD || cmd == F_SETFD)
		return 0;
	errno = EINVAL;
	return -1;
}
/* bash cannot reliably detect negative return codes as failure */
#define exit(code) exit((code) & 0xff)

/*
 * simple adaptors
 */

int mingw_mkdir(const char *path, int mode);
#define mkdir mingw_mkdir

#define WNOHANG 1
pid_t waitpid(pid_t pid, int *status, int options);

#define kill mingw_kill
int mingw_kill(pid_t pid, int sig);

#ifndef NO_OPENSSL
#include <openssl/ssl.h>
static inline int mingw_SSL_set_fd(SSL *ssl, int fd)
{
	return SSL_set_fd(ssl, _get_osfhandle(fd));
}
#define SSL_set_fd mingw_SSL_set_fd

static inline int mingw_SSL_set_rfd(SSL *ssl, int fd)
{
	return SSL_set_rfd(ssl, _get_osfhandle(fd));
}
#define SSL_set_rfd mingw_SSL_set_rfd

static inline int mingw_SSL_set_wfd(SSL *ssl, int fd)
{
	return SSL_set_wfd(ssl, _get_osfhandle(fd));
}
#define SSL_set_wfd mingw_SSL_set_wfd
#endif

/*
 * implementations of missing functions
 */

int pipe(int filedes[2]);
unsigned int sleep (unsigned int seconds);
int mkstemp(char *template);
int gettimeofday(struct timeval *tv, void *tz);
struct tm *gmtime_r(const time_t *timep, struct tm *result);
struct tm *localtime_r(const time_t *timep, struct tm *result);
int getpagesize(void);	/* defined in MinGW's libgcc.a */
struct passwd *getpwuid(uid_t uid);
int setitimer(int type, struct itimerval *in, struct itimerval *out);
int sigaction(int sig, struct sigaction *in, struct sigaction *out);
int link(const char *oldpath, const char *newpath);

/*
 * replacements of existing functions
 */

int mingw_unlink(const char *pathname);
#define unlink mingw_unlink

int mingw_rmdir(const char *path);
#define rmdir mingw_rmdir

int mingw_open (const char *filename, int oflags, ...);
#define open mingw_open

int mingw_fgetc(FILE *stream);
#define fgetc mingw_fgetc

FILE *mingw_fopen (const char *filename, const char *otype);
#define fopen mingw_fopen

FILE *mingw_freopen (const char *filename, const char *otype, FILE *stream);
#define freopen mingw_freopen

int mingw_fflush(FILE *stream);
#define fflush mingw_fflush

int mingw_access(const char *filename, int mode);
#undef access
#define access mingw_access

int mingw_chdir(const char *dirname);
#define chdir mingw_chdir

int mingw_chmod(const char *filename, int mode);
#define chmod mingw_chmod

char *mingw_mktemp(char *template);
#define mktemp mingw_mktemp

char *mingw_getcwd(char *pointer, int len);
#define getcwd mingw_getcwd

char *mingw_getenv(const char *name);
#define getenv mingw_getenv
int mingw_putenv(const char *namevalue);
#define putenv mingw_putenv
#define unsetenv mingw_putenv

int mingw_gethostname(char *host, int namelen);
#define gethostname mingw_gethostname

struct hostent *mingw_gethostbyname(const char *host);
#define gethostbyname mingw_gethostbyname

void mingw_freeaddrinfo(struct addrinfo *res);
#define freeaddrinfo mingw_freeaddrinfo

int mingw_getaddrinfo(const char *node, const char *service,
		      const struct addrinfo *hints, struct addrinfo **res);
#define getaddrinfo mingw_getaddrinfo

int mingw_getnameinfo(const struct sockaddr *sa, socklen_t salen,
		      char *host, DWORD hostlen, char *serv, DWORD servlen,
		      int flags);
#define getnameinfo mingw_getnameinfo

int mingw_socket(int domain, int type, int protocol);
#define socket mingw_socket

int mingw_connect(int sockfd, struct sockaddr *sa, size_t sz);
#define connect mingw_connect

int mingw_bind(int sockfd, struct sockaddr *sa, size_t sz);
#define bind mingw_bind

int mingw_setsockopt(int sockfd, int lvl, int optname, void *optval, int optlen);
#define setsockopt mingw_setsockopt

int mingw_shutdown(int sockfd, int how);
#define shutdown mingw_shutdown

int mingw_listen(int sockfd, int backlog);
#define listen mingw_listen

int mingw_accept(int sockfd, struct sockaddr *sa, socklen_t *sz);
#define accept mingw_accept

int mingw_rename(const char*, const char*);
#define rename mingw_rename

#if defined(USE_WIN32_MMAP) || defined(_MSC_VER)
int mingw_getpagesize(void);
#define getpagesize mingw_getpagesize
#endif

struct rlimit {
	unsigned int rlim_cur;
};
#define RLIMIT_NOFILE 0

static inline int getrlimit(int resource, struct rlimit *rlp)
{
	if (resource != RLIMIT_NOFILE) {
		errno = EINVAL;
		return -1;
	}

	rlp->rlim_cur = 2048;
	return 0;
}

/*
 * Use mingw specific stat()/lstat()/fstat() implementations on Windows.
 */
#define off_t off64_t
#define lseek _lseeki64

/* use struct stat with 64 bit st_size */
#ifdef stat
#undef stat
#endif
#define stat _stati64
int mingw_lstat(const char *file_name, struct stat *buf);
int mingw_stat(const char *file_name, struct stat *buf);
int mingw_fstat(int fd, struct stat *buf);
#ifdef fstat
#undef fstat
#endif
#define fstat mingw_fstat
#ifdef lstat
#undef lstat
#endif
#define lstat mingw_lstat

#ifndef _stati64
# define _stati64(x,y) mingw_stat(x,y)
#elif defined (_USE_32BIT_TIME_T)
# define _stat32i64(x,y) mingw_stat(x,y)
#else
# define _stat64(x,y) mingw_stat(x,y)
#endif

int mingw_utime(const char *file_name, const struct utimbuf *times);
#define utime mingw_utime

pid_t mingw_spawnvpe(const char *cmd, const char **argv, char **env,
		     const char *dir,
		     int fhin, int fhout, int fherr);
int mingw_execvp(const char *cmd, char *const *argv);
#define execvp mingw_execvp
int mingw_execv(const char *cmd, char *const *argv);
#define execv mingw_execv

static inline unsigned int git_ntohl(unsigned int x)
{ return (unsigned int)ntohl(x); }
#define ntohl git_ntohl

sig_handler_t mingw_signal(int sig, sig_handler_t handler);
#define signal mingw_signal

int mingw_raise(int sig);
#define raise mingw_raise

/*
 * ANSI emulation wrappers
 */

<<<<<<< HEAD
int winansi_fputs(const char *str, FILE *stream);
int winansi_printf(const char *format, ...) __attribute__((__format__ (__printf__, 1, 2)));
int winansi_fprintf(FILE *stream, const char *format, ...) __attribute__((__format__ (__printf__, 2, 3)));
#define fputs winansi_fputs
#define printf(...) winansi_printf(__VA_ARGS__)
#define fprintf(...) winansi_fprintf(__VA_ARGS__)
=======
void winansi_init(void);
HANDLE winansi_get_osfhandle(int fd);
>>>>>>> 7b21a284

/*
 * git specific compatibility
 */

#define has_dos_drive_prefix(path) (isalpha(*(path)) && (path)[1] == ':')
#define is_dir_sep(c) ((c) == '/' || (c) == '\\')
static inline char *mingw_find_last_dir_sep(const char *path)
{
	char *ret = NULL;
	for (; *path; ++path)
		if (is_dir_sep(*path))
			ret = (char *)path;
	return ret;
}
#define find_last_dir_sep mingw_find_last_dir_sep
int mingw_offset_1st_component(const char *path);
#define offset_1st_component mingw_offset_1st_component
#define PATH_SEP ';'
#define PRIuMAX "I64u"
#define PRId64 "I64d"

void mingw_open_html(const char *path);
#define open_html mingw_open_html

void mingw_mark_as_git_dir(const char *dir);
#define mark_as_git_dir mingw_mark_as_git_dir

/**
 * Converts UTF-8 encoded string to UTF-16LE.
 *
 * To support repositories with legacy-encoded file names, invalid UTF-8 bytes
 * 0xa0 - 0xff are converted to corresponding printable Unicode chars \u00a0 -
 * \u00ff, and invalid UTF-8 bytes 0x80 - 0x9f (which would make non-printable
 * Unicode) are converted to hex-code.
 *
 * Lead-bytes not followed by an appropriate number of trail-bytes, over-long
 * encodings and 4-byte encodings > \u10ffff are detected as invalid UTF-8.
 *
 * Maximum space requirement for the target buffer is two wide chars per UTF-8
 * char (((strlen(utf) * 2) + 1) [* sizeof(wchar_t)]).
 *
 * The maximum space is needed only if the entire input string consists of
 * invalid UTF-8 bytes in range 0x80-0x9f, as per the following table:
 *
 *               |                   | UTF-8 | UTF-16 |
 *   Code point  |  UTF-8 sequence   | bytes | words  | ratio
 * --------------+-------------------+-------+--------+-------
 * 000000-00007f | 0-7f              |   1   |   1    |  1
 * 000080-0007ff | c2-df + 80-bf     |   2   |   1    |  0.5
 * 000800-00ffff | e0-ef + 2 * 80-bf |   3   |   1    |  0.33
 * 010000-10ffff | f0-f4 + 3 * 80-bf |   4   |  2 (a) |  0.5
 * invalid       | 80-9f             |   1   |  2 (b) |  2
 * invalid       | a0-ff             |   1   |   1    |  1
 *
 * (a) encoded as UTF-16 surrogate pair
 * (b) encoded as two hex digits
 *
 * Note that, while the UTF-8 encoding scheme can be extended to 5-byte, 6-byte
 * or even indefinite-byte sequences, the largest valid code point \u10ffff
 * encodes as only 4 UTF-8 bytes.
 *
 * Parameters:
 * wcs: wide char target buffer
 * utf: string to convert
 * wcslen: size of target buffer (in wchar_t's)
 * utflen: size of string to convert, or -1 if 0-terminated
 *
 * Returns:
 * length of converted string (_wcslen(wcs)), or -1 on failure
 *
 * Errors:
 * EINVAL: one of the input parameters is invalid (e.g. NULL)
 * ERANGE: the output buffer is too small
 */
int xutftowcsn(wchar_t *wcs, const char *utf, size_t wcslen, int utflen);

/**
 * Simplified variant of xutftowcsn, assumes input string is \0-terminated.
 */
static inline int xutftowcs(wchar_t *wcs, const char *utf, size_t wcslen)
{
	return xutftowcsn(wcs, utf, wcslen, -1);
}

/**
 * Simplified file system specific variant of xutftowcsn, assumes output
 * buffer size is MAX_PATH wide chars and input string is \0-terminated,
 * fails with ENAMETOOLONG if input string is too long.
 */
static inline int xutftowcs_path(wchar_t *wcs, const char *utf)
{
	int result = xutftowcsn(wcs, utf, MAX_PATH, -1);
	if (result < 0 && errno == ERANGE)
		errno = ENAMETOOLONG;
	return result;
}

/**
 * Converts UTF-16LE encoded string to UTF-8.
 *
 * Maximum space requirement for the target buffer is three UTF-8 chars per
 * wide char ((_wcslen(wcs) * 3) + 1).
 *
 * The maximum space is needed only if the entire input string consists of
 * UTF-16 words in range 0x0800-0xd7ff or 0xe000-0xffff (i.e. \u0800-\uffff
 * modulo surrogate pairs), as per the following table:
 *
 *               |                       | UTF-16 | UTF-8 |
 *   Code point  |  UTF-16 sequence      | words  | bytes | ratio
 * --------------+-----------------------+--------+-------+-------
 * 000000-00007f | 0000-007f             |   1    |   1   |  1
 * 000080-0007ff | 0080-07ff             |   1    |   2   |  2
 * 000800-00ffff | 0800-d7ff / e000-ffff |   1    |   3   |  3
 * 010000-10ffff | d800-dbff + dc00-dfff |   2    |   4   |  2
 *
 * Note that invalid code points > 10ffff cannot be represented in UTF-16.
 *
 * Parameters:
 * utf: target buffer
 * wcs: wide string to convert
 * utflen: size of target buffer
 *
 * Returns:
 * length of converted string, or -1 on failure
 *
 * Errors:
 * EINVAL: one of the input parameters is invalid (e.g. NULL)
 * ERANGE: the output buffer is too small
 */
int xwcstoutf(char *utf, const wchar_t *wcs, size_t utflen);

/*
 * A critical section used in the implementation of the spawn
 * functions (mingw_spawnv[p]e()) and waitpid(). Intialised in
 * the replacement main() macro below.
 */
extern CRITICAL_SECTION pinfo_cs;

/*
 * A replacement of main() that adds win32 specific initialization.
 */

void mingw_startup();
#define main(c,v) dummy_decl_mingw_main(); \
static int mingw_main(c,v); \
int main(int argc, char **argv) \
{ \
	mingw_startup(); \
	return mingw_main(__argc, (void *)__argv); \
} \
static int mingw_main(c,v)

/*
 * Used by Pthread API implementation for Windows
 */
extern int err_win_to_posix(DWORD winerr);<|MERGE_RESOLUTION|>--- conflicted
+++ resolved
@@ -333,17 +333,8 @@
  * ANSI emulation wrappers
  */
 
-<<<<<<< HEAD
-int winansi_fputs(const char *str, FILE *stream);
-int winansi_printf(const char *format, ...) __attribute__((__format__ (__printf__, 1, 2)));
-int winansi_fprintf(FILE *stream, const char *format, ...) __attribute__((__format__ (__printf__, 2, 3)));
-#define fputs winansi_fputs
-#define printf(...) winansi_printf(__VA_ARGS__)
-#define fprintf(...) winansi_fprintf(__VA_ARGS__)
-=======
 void winansi_init(void);
 HANDLE winansi_get_osfhandle(int fd);
->>>>>>> 7b21a284
 
 /*
  * git specific compatibility
