# This shell scriplet is meant to be included by other shell scripts
# to set up some variables pointing at the normal git directories and
# a few helper shell functions.

# Having this variable in your environment would break scripts because
# you would cause "cd" to be taken to unexpected places.  If you
# like CDPATH, define it for your interactive shell sessions without
# exporting it.
# But we protect ourselves from such a user mistake nevertheless.
unset CDPATH

<<<<<<< HEAD
=======
# Similarly for IFS, but some shells (e.g. FreeBSD 7.2) are buggy and
# do not equate an unset IFS with IFS with the default, so here is
# an explicit SP HT LF.
IFS=' 	
'

git_broken_path_fix () {
	case ":$PATH:" in
	*:$1:*) : ok ;;
	*)
		PATH=$(
			SANE_TOOL_PATH="$1"
			IFS=: path= sep=
			set x $PATH
			shift
			for elem
			do
				case "$SANE_TOOL_PATH:$elem" in
				(?*:/bin | ?*:/usr/bin)
					path="$path$sep$SANE_TOOL_PATH"
					sep=:
					SANE_TOOL_PATH=
				esac
				path="$path$sep$elem"
				sep=:
			done
			echo "$path"
		)
		;;
	esac
}

>>>>>>> 0a3e6eb2
# @@BROKEN_PATH_FIX@@

die () {
	die_with_status 1 "$@"
}

die_with_status () {
	status=$1
	shift
	printf >&2 '%s\n' "$*"
	exit "$status"
}

GIT_QUIET=

say () {
	if test -z "$GIT_QUIET"
	then
		printf '%s\n' "$*"
	fi
}

if test -n "$OPTIONS_SPEC"; then
	usage() {
		"$0" -h
		exit 1
	}

	parseopt_extra=
	[ -n "$OPTIONS_KEEPDASHDASH" ] &&
		parseopt_extra="--keep-dashdash"
	[ -n "$OPTIONS_STUCKLONG" ] &&
		parseopt_extra="$parseopt_extra --stuck-long"

	eval "$(
		echo "$OPTIONS_SPEC" |
			git rev-parse --parseopt $parseopt_extra -- "$@" ||
		echo exit $?
	)"
else
	dashless=$(basename "$0" | sed -e 's/-/ /')
	usage() {
		die "usage: $dashless $USAGE"
	}

	if [ -z "$LONG_USAGE" ]
	then
		LONG_USAGE="usage: $dashless $USAGE"
	else
		LONG_USAGE="usage: $dashless $USAGE

$LONG_USAGE"
	fi

	case "$1" in
		-h)
		echo "$LONG_USAGE"
		exit
	esac
fi

# Set the name of the end-user facing command in the reflog when the
# script may update refs.  When GIT_REFLOG_ACTION is already set, this
# will not overwrite it, so that a scripted Porcelain (e.g. "git
# rebase") can set it to its own name (e.g. "rebase") and then call
# another scripted Porcelain (e.g. "git am") and a call to this
# function in the latter will keep the name of the end-user facing
# program (e.g. "rebase") in GIT_REFLOG_ACTION, ensuring whatever it
# does will be record as actions done as part of the end-user facing
# operation (e.g. "rebase").
#
# NOTE NOTE NOTE: consequently, after assigning a specific message to
# GIT_REFLOG_ACTION when calling a "git" command to record a custom
# reflog message, do not leave that custom value in GIT_REFLOG_ACTION,
# after you are done.  Other callers of "git" commands that rely on
# writing the default "program name" in reflog expect the variable to
# contain the value set by this function.
#
# To use a custom reflog message, do either one of these three:
#
# (a) use a single-shot export form:
#     GIT_REFLOG_ACTION="$GIT_REFLOG_ACTION: preparing frotz" \
#         git command-that-updates-a-ref
#
# (b) save the original away and restore:
#     SAVED_ACTION=$GIT_REFLOG_ACTION
#     GIT_REFLOG_ACTION="$GIT_REFLOG_ACTION: preparing frotz"
#     git command-that-updates-a-ref
#     GIT_REFLOG_ACITON=$SAVED_ACTION
#
# (c) assign the variable in a subshell:
#     (
#         GIT_REFLOG_ACTION="$GIT_REFLOG_ACTION: preparing frotz"
#         git command-that-updates-a-ref
#     )
set_reflog_action() {
	if [ -z "${GIT_REFLOG_ACTION:+set}" ]
	then
		GIT_REFLOG_ACTION="$*"
		export GIT_REFLOG_ACTION
	fi
}

git_editor() {
	if test -z "${GIT_EDITOR:+set}"
	then
		GIT_EDITOR="$(git var GIT_EDITOR)" || return $?
	fi

	eval "$GIT_EDITOR" '"$@"'
}

git_pager() {
	if test -t 1
	then
		GIT_PAGER=$(git var GIT_PAGER)
	else
		GIT_PAGER=cat
	fi
	: ${LESS=-FRSX}
	: ${LV=-c}
	export LESS LV

	eval "$GIT_PAGER" '"$@"'
}

sane_grep () {
	GREP_OPTIONS= LC_ALL=C grep "$@"
}

sane_egrep () {
	GREP_OPTIONS= LC_ALL=C egrep "$@"
}

is_bare_repository () {
	git rev-parse --is-bare-repository
}

cd_to_toplevel () {
	cdup=$(git rev-parse --show-toplevel) &&
	cd "$cdup" || {
		echo >&2 "Cannot chdir to $cdup, the toplevel of the working tree"
		exit 1
	}
}

require_work_tree_exists () {
	if test "z$(git rev-parse --is-bare-repository)" != zfalse
	then
		die "fatal: $0 cannot be used without a working tree."
	fi
}

require_work_tree () {
	test "$(git rev-parse --is-inside-work-tree 2>/dev/null)" = true ||
	die "fatal: $0 cannot be used without a working tree."
}

require_clean_work_tree () {
	git rev-parse --verify HEAD >/dev/null || exit 1
	git update-index -q --ignore-submodules --refresh
	err=0

	if ! git diff-files --quiet --ignore-submodules
	then
		echo >&2 "Cannot $1: You have unstaged changes."
		err=1
	fi

	if ! git diff-index --cached --quiet --ignore-submodules HEAD --
	then
		if [ $err = 0 ]
		then
		    echo >&2 "Cannot $1: Your index contains uncommitted changes."
		else
		    echo >&2 "Additionally, your index contains uncommitted changes."
		fi
		err=1
	fi

	if [ $err = 1 ]
	then
		test -n "$2" && echo >&2 "$2"
		exit 1
	fi
}

# Generate a sed script to parse identities from a commit.
#
# Reads the commit from stdin, which should be in raw format (e.g., from
# cat-file or "--pretty=raw").
#
# The first argument specifies the ident line to parse (e.g., "author"), and
# the second specifies the environment variable to put it in (e.g., "AUTHOR"
# for "GIT_AUTHOR_*"). Multiple pairs can be given to parse author and
# committer.
pick_ident_script () {
	while test $# -gt 0
	do
		lid=$1; shift
		uid=$1; shift
		printf '%s' "
		/^$lid /{
			s/'/'\\\\''/g
			h
			s/^$lid "'\([^<]*\) <[^>]*> .*$/\1/'"
			s/.*/GIT_${uid}_NAME='&'/p

			g
			s/^$lid "'[^<]* <\([^>]*\)> .*$/\1/'"
			s/.*/GIT_${uid}_EMAIL='&'/p

			g
			s/^$lid "'[^<]* <[^>]*> \(.*\)$/@\1/'"
			s/.*/GIT_${uid}_DATE='&'/p
		}
		"
	done
	echo '/^$/q'
}

# Create a pick-script as above and feed it to sed. Stdout is suitable for
# feeding to eval.
parse_ident_from_commit () {
	LANG=C LC_ALL=C sed -ne "$(pick_ident_script "$@")"
}

# Parse the author from a commit given as an argument. Stdout is suitable for
# feeding to eval to set the usual GIT_* ident variables.
get_author_ident_from_commit () {
	encoding=$(git config i18n.commitencoding || echo UTF-8)
	git show -s --pretty=raw --encoding="$encoding" "$1" -- |
	parse_ident_from_commit author AUTHOR
}

# Clear repo-local GIT_* environment variables. Useful when switching to
# another repository (e.g. when entering a submodule). See also the env
# list in git_connect()
clear_local_git_env() {
	unset $(git rev-parse --local-env-vars)
}

# Generate a virtual base file for a two-file merge. Uses git apply to
# remove lines from $1 that are not in $2, leaving only common lines.
create_virtual_base() {
	sz0=$(wc -c <"$1")
	@@DIFF@@ -u -La/"$1" -Lb/"$1" "$1" "$2" | git apply --no-add
	sz1=$(wc -c <"$1")

	# If we do not have enough common material, it is not
	# worth trying two-file merge using common subsections.
	expr $sz0 \< $sz1 \* 2 >/dev/null || : >"$1"
}


# Platform specific tweaks to work around some commands
case $(uname -s) in
*MINGW*)
	# Windows has its own (incompatible) sort and find
	sort () {
		/usr/bin/sort "$@"
	}
	find () {
		/usr/bin/find "$@"
	}
	# git sees Windows-style pwd
	pwd () {
		builtin pwd -W
	}
	is_absolute_path () {
		case "$1" in
		[/\\]* | [A-Za-z]:*)
			return 0 ;;
		esac
		return 1
	}
	;;
*)
	is_absolute_path () {
		case "$1" in
		/*)
			return 0 ;;
		esac
		return 1
	}
esac

# Make sure we are in a valid repository of a vintage we understand,
# if we require to be in a git repository.
if test -z "$NONGIT_OK"
then
	GIT_DIR=$(git rev-parse --git-dir) || exit
	if [ -z "$SUBDIRECTORY_OK" ]
	then
		test -z "$(git rev-parse --show-cdup)" || {
			exit=$?
			echo >&2 "You need to run this command from the toplevel of the working tree."
			exit $exit
		}
	fi
	test -n "$GIT_DIR" && GIT_DIR=$(cd "$GIT_DIR" && pwd) || {
		echo >&2 "Unable to determine absolute path of git directory"
		exit 1
	}
	: ${GIT_OBJECT_DIRECTORY="$GIT_DIR/objects"}
fi

peel_committish () {
	case "$1" in
	:/*)
		peeltmp=$(git rev-parse --verify "$1") &&
		git rev-parse --verify "${peeltmp}^0"
		;;
	*)
		git rev-parse --verify "${1}^0"
		;;
	esac
}<|MERGE_RESOLUTION|>--- conflicted
+++ resolved
@@ -9,8 +9,6 @@
 # But we protect ourselves from such a user mistake nevertheless.
 unset CDPATH
 
-<<<<<<< HEAD
-=======
 # Similarly for IFS, but some shells (e.g. FreeBSD 7.2) are buggy and
 # do not equate an unset IFS with IFS with the default, so here is
 # an explicit SP HT LF.
@@ -29,7 +27,7 @@
 			for elem
 			do
 				case "$SANE_TOOL_PATH:$elem" in
-				(?*:/bin | ?*:/usr/bin)
+				?*:/bin | ?*:/usr/bin)
 					path="$path$sep$SANE_TOOL_PATH"
 					sep=:
 					SANE_TOOL_PATH=
@@ -43,7 +41,6 @@
 	esac
 }
 
->>>>>>> 0a3e6eb2
 # @@BROKEN_PATH_FIX@@
 
 die () {
