--- conflicted
+++ resolved
@@ -4,15 +4,14 @@
 #include "sigchain.h"
 #include "argv-array.h"
 
-<<<<<<< HEAD
 #ifdef __KLIBC__
-#include "sideband.h"
+#include "pkt-line.h"
 // yd use socketpair() instead of pipe() because select() does not work on pipes
 #define pipe(A) socketpair(AF_UNIX, SOCK_STREAM, 0, A)
-=======
+#endif
+
 #ifndef SHELL_PATH
 # define SHELL_PATH "/bin/sh"
->>>>>>> 0a3e6eb2
 #endif
 
 struct child_to_clean {
