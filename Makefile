--- conflicted
+++ resolved
@@ -1892,12 +1892,6 @@
 
 SHELL = $(SHELL_PATH)
 
-<<<<<<< HEAD
-all:: shell_compatibility_test $(ALL_PROGRAMS) $(SCRIPT_LIB) $(BUILT_INS) $(OTHER_PROGRAMS) GIT-BUILD-OPTIONS
-#ifneq (,$X)
-#	$(QUIET_BUILT_IN)$(foreach p,$(patsubst %$X,%,$(filter %$X,$(ALL_PROGRAMS) $(BUILT_INS) git$X)), test -d '$p' -o '$p' -ef '$p$X' || $(RM) '$p';)
-#endif
-=======
 all:: shell_compatibility_test
 
 ifeq "$(PROFILE)" "BUILD"
@@ -1909,10 +1903,9 @@
 endif
 
 all:: $(ALL_PROGRAMS) $(SCRIPT_LIB) $(BUILT_INS) $(OTHER_PROGRAMS) GIT-BUILD-OPTIONS
-ifneq (,$X)
-	$(QUIET_BUILT_IN)$(foreach p,$(patsubst %$X,%,$(filter %$X,$(ALL_PROGRAMS) $(BUILT_INS) git$X)), test -d '$p' -o '$p' -ef '$p$X' || $(RM) '$p';)
-endif
->>>>>>> ab7baaf2
+#ifneq (,$X)
+#	$(QUIET_BUILT_IN)$(foreach p,$(patsubst %$X,%,$(filter %$X,$(ALL_PROGRAMS) $(BUILT_INS) git$X)), test -d '$p' -o '$p' -ef '$p$X' || $(RM) '$p';)
+#endif
 
 all::
 ifndef NO_TCLTK
@@ -2501,12 +2494,10 @@
 	$(INSTALL) -m 644 $(SCRIPT_LIB) '$(DESTDIR_SQ)$(gitexec_instdir_SQ)'
 	$(INSTALL) $(install_bindir_programs) '$(DESTDIR_SQ)$(bindir_SQ)'
 	$(MAKE) -C templates DESTDIR='$(DESTDIR_SQ)' install
-<<<<<<< HEAD
 	# symlink script files to exe, so execvp can find them
 	for p in $(patsubst %.sh,%,$(SCRIPT_SH)); do \
 		ln -s $$p $(DESTDIR_SQ)$(gitexec_instdir_SQ)/$$p.exe; \
 	done
-=======
 	$(INSTALL) -d -m 755 '$(DESTDIR_SQ)$(mergetools_instdir_SQ)'
 	$(INSTALL) -m 644 mergetools/* '$(DESTDIR_SQ)$(mergetools_instdir_SQ)'
 ifndef NO_GETTEXT
@@ -2514,7 +2505,6 @@
 	(cd po/build/locale && $(TAR) cf - .) | \
 	(cd '$(DESTDIR_SQ)$(localedir_SQ)' && umask 022 && $(TAR) xof -)
 endif
->>>>>>> ab7baaf2
 ifndef NO_PERL
 	$(MAKE) -C perl prefix='$(prefix_SQ)' DESTDIR='$(DESTDIR_SQ)' install
 	$(MAKE) -C gitweb install
