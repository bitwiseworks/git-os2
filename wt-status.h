#ifndef STATUS_H
#define STATUS_H

#include <stdio.h>
#include "string-list.h"
#include "color.h"

enum color_wt_status {
	WT_STATUS_HEADER = 0,
	WT_STATUS_UPDATED,
	WT_STATUS_CHANGED,
	WT_STATUS_UNTRACKED,
	WT_STATUS_NOBRANCH,
	WT_STATUS_UNMERGED,
	WT_STATUS_LOCAL_BRANCH,
	WT_STATUS_REMOTE_BRANCH,
	WT_STATUS_ONBRANCH,
	WT_STATUS_MAXSLOT
};

enum untracked_status_type {
	SHOW_NO_UNTRACKED_FILES,
	SHOW_NORMAL_UNTRACKED_FILES,
	SHOW_ALL_UNTRACKED_FILES
};

/* from where does this commit originate */
enum commit_whence {
	FROM_COMMIT,     /* normal */
	FROM_MERGE,      /* commit came from merge */
	FROM_CHERRY_PICK /* commit came from cherry-pick */
};

struct wt_status_change_data {
	int worktree_status;
	int index_status;
	int stagemask;
	char *head_path;
	unsigned dirty_submodule       : 2;
	unsigned new_submodule_commits : 1;
};

struct wt_status {
	int is_initial;
	char *branch;
	const char *reference;
	struct pathspec pathspec;
	int verbose;
	int amend;
	enum commit_whence whence;
	int nowarn;
	int use_color;
	int no_gettext;
	int display_comment_prefix;
	int relative_paths;
	int submodule_summary;
	int show_ignored_files;
	enum untracked_status_type show_untracked_files;
	const char *ignore_submodule_arg;
	char color_palette[WT_STATUS_MAXSLOT][COLOR_MAXLEN];
	unsigned colopts;
	int null_termination;
	int show_branch;
	int hints;

	/* These are computed during processing of the individual sections */
	int commitable;
	int workdir_dirty;
	const char *index_file;
	FILE *fp;
	const char *prefix;
	struct string_list change;
	struct string_list untracked;
	struct string_list ignored;
	uint32_t untracked_in_ms;
};

struct wt_status_state {
	int merge_in_progress;
	int am_in_progress;
	int am_empty_patch;
	int rebase_in_progress;
	int rebase_interactive_in_progress;
	int cherry_pick_in_progress;
	int bisect_in_progress;
	int revert_in_progress;
	char *branch;
	char *onto;
	char *detached_from;
	unsigned char detached_sha1[20];
	unsigned char revert_head_sha1[20];
	unsigned char cherry_pick_head_sha1[20];
};

void wt_status_truncate_message_at_cut_line(struct strbuf *);
void wt_status_add_cut_line(FILE *fp);
void wt_status_prepare(struct wt_status *s);
void wt_status_print(struct wt_status *s);
void wt_status_collect(struct wt_status *s);
void wt_status_get_state(struct wt_status_state *state, int get_detached_from);

void wt_shortstatus_print(struct wt_status *s);
void wt_porcelain_print(struct wt_status *s);

<<<<<<< HEAD
void status_printf_ln(struct wt_status *s, const char *color, const char *fmt, ...)
	;
void status_printf(struct wt_status *s, const char *color, const char *fmt, ...)
	;
void status_printf_more(struct wt_status *s, const char *color, const char *fmt, ...)
	__attribute__((__format__(__printf__, 3, 4)));
=======
__attribute__((format (printf, 3, 4)))
void status_printf_ln(struct wt_status *s, const char *color, const char *fmt, ...);
__attribute__((format (printf, 3, 4)))
void status_printf(struct wt_status *s, const char *color, const char *fmt, ...);
>>>>>>> 0a3e6eb2

#endif /* STATUS_H */<|MERGE_RESOLUTION|>--- conflicted
+++ resolved
@@ -102,18 +102,9 @@
 void wt_shortstatus_print(struct wt_status *s);
 void wt_porcelain_print(struct wt_status *s);
 
-<<<<<<< HEAD
-void status_printf_ln(struct wt_status *s, const char *color, const char *fmt, ...)
-	;
-void status_printf(struct wt_status *s, const char *color, const char *fmt, ...)
-	;
-void status_printf_more(struct wt_status *s, const char *color, const char *fmt, ...)
-	__attribute__((__format__(__printf__, 3, 4)));
-=======
-__attribute__((format (printf, 3, 4)))
+__attribute__((__format__ (__printf__, 3, 4)))
 void status_printf_ln(struct wt_status *s, const char *color, const char *fmt, ...);
-__attribute__((format (printf, 3, 4)))
+__attribute__((__format__ (__printf__, 3, 4)))
 void status_printf(struct wt_status *s, const char *color, const char *fmt, ...);
->>>>>>> 0a3e6eb2
 
 #endif /* STATUS_H */