--- conflicted
+++ resolved
@@ -321,13 +321,8 @@
 		opt->verbosity >= 5;
 }
 
-<<<<<<< HEAD
 __attribute__((__format__ (__printf__, 3, 4)))
-static void output(struct merge_options *o, int v, const char *fmt, ...)
-=======
-__attribute__((format (printf, 3, 4)))
 static void output(struct merge_options *opt, int v, const char *fmt, ...)
->>>>>>> 0492a6d4
 {
 	va_list ap;
 
