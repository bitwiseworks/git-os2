--- conflicted
+++ resolved
@@ -176,19 +176,7 @@
 	return (!o->call_depth && o->verbosity >= v) || o->verbosity >= 5;
 }
 
-<<<<<<< HEAD
-static void flush_output(struct merge_options *o)
-{
-	if (o->obuf.len) {
-		fputs(o->obuf.buf, stdout);
-		strbuf_reset(&o->obuf);
-	}
-}
-
 __attribute__((__format__ (__printf__, 3, 4)))
-=======
-__attribute__((format (printf, 3, 4)))
->>>>>>> 6052eb80
 static void output(struct merge_options *o, int v, const char *fmt, ...)
 {
 	va_list ap;
