#ifndef PKTLINE_H
#define PKTLINE_H

#include "strbuf.h"

/*
 * Write a packetized stream, where each line is preceded by
 * its length (including the header) as a 4-byte hex number.
 * A length of 'zero' means end of stream (and a length of 1-3
 * would be an error).
 *
 * This is all pretty stupid, but we use this packetized line
 * format to make a streaming format possible without ever
 * over-running the read buffers. That way we'll never read
 * into what might be the pack data (which should go to another
 * process entirely).
 *
 * The writing side could use stdio, but since the reading
 * side can't, we stay with pure read/write interfaces.
 */
void packet_flush(int fd);
void packet_delim(int fd);
void packet_response_end(int fd);
void packet_write_fmt(int fd, const char *fmt, ...) __attribute__((__format__ (__printf__, 2, 3)));
void packet_buf_flush(struct strbuf *buf);
void packet_buf_delim(struct strbuf *buf);
void set_packet_header(char *buf, int size);
void packet_write(int fd_out, const char *buf, size_t size);
<<<<<<< HEAD
void packet_buf_write(struct strbuf *buf, const char *fmt, ...) __attribute__((__format__ (__printf__, 2, 3)));
void packet_buf_write_len(struct strbuf *buf, const char *data, size_t len);
int packet_flush_gently(int fd);
int packet_write_fmt_gently(int fd, const char *fmt, ...) __attribute__((__format__ (__printf__, 2, 3)));
int write_packetized_from_fd(int fd_in, int fd_out);
int write_packetized_from_buf(const char *src_in, size_t len, int fd_out);
=======
void packet_buf_write(struct strbuf *buf, const char *fmt, ...) __attribute__((format (printf, 2, 3)));
int packet_flush_gently(int fd);
int packet_write_fmt_gently(int fd, const char *fmt, ...) __attribute__((format (printf, 2, 3)));
int write_packetized_from_fd_no_flush(int fd_in, int fd_out);
int write_packetized_from_buf_no_flush_count(const char *src_in, size_t len,
					     int fd_out, int *packet_counter);
static inline int write_packetized_from_buf_no_flush(const char *src_in,
						     size_t len, int fd_out)
{
	return write_packetized_from_buf_no_flush_count(src_in, len, fd_out, NULL);
}

/*
 * Stdio versions of packet_write functions. When mixing these with fd
 * based functions, take care to call fflush(3) before doing fd writes or
 * closing the fd.
 */
void packet_fwrite(FILE *f, const char *buf, size_t size);
void packet_fwrite_fmt(FILE *f, const char *fmt, ...) __attribute__((format (printf, 2, 3)));

/* packet_fflush writes a flush packet and flushes the stdio buffer of f */
void packet_fflush(FILE *f);
>>>>>>> 09c274df

/*
 * Read a packetized line into the buffer, which must be at least size bytes
 * long. The return value specifies the number of bytes read into the buffer.
 *
 * If options does not contain PACKET_READ_GENTLE_ON_EOF, we will die under any
 * of the following conditions:
 *
 *   1. Read error from descriptor.
 *
 *   2. Protocol error from the remote (e.g., bogus length characters).
 *
 *   3. Receiving a packet larger than "size" bytes.
 *
 *   4. Truncated output from the remote (e.g., we expected a packet but got
 *      EOF, or we got a partial packet followed by EOF).
 *
 * If options does contain PACKET_READ_GENTLE_ON_EOF, we will not die on
 * condition 4 (truncated input), but instead return -1. However, we will still
 * die for the other 3 conditions.
 *
 * If options contains PACKET_READ_CHOMP_NEWLINE, a trailing newline (if
 * present) is removed from the buffer before returning.
 *
 * If options contains PACKET_READ_DIE_ON_ERR_PACKET, it dies when it sees an
 * ERR packet.
 *
 * If options contains PACKET_READ_GENTLE_ON_READ_ERROR, we will not die
 * on read errors, but instead return -1.  However, we may still die on an
 * ERR packet (if requested).
 */
#define PACKET_READ_GENTLE_ON_EOF        (1u<<0)
#define PACKET_READ_CHOMP_NEWLINE        (1u<<1)
#define PACKET_READ_DIE_ON_ERR_PACKET    (1u<<2)
#define PACKET_READ_GENTLE_ON_READ_ERROR (1u<<3)
#define PACKET_READ_REDACT_URI_PATH      (1u<<4)
#define PACKET_READ_USE_SIDEBAND         (1u<<5)
int packet_read(int fd, char *buffer, unsigned size, int options);

/*
 * Convert a four hex digit packet line length header into its numeric
 * representation.
 *
 * If lenbuf_hex contains non-hex characters, return -1. Otherwise, return the
 * numeric value of the length header.
 */
int packet_length(const char lenbuf_hex[4], size_t size);

/*
 * Read a packetized line into a buffer like the 'packet_read()' function but
 * returns an 'enum packet_read_status' which indicates the status of the read.
 * The number of bytes read will be assigned to *pktlen if the status of the
 * read was 'PACKET_READ_NORMAL'.
 *
 * If src_buffer and *src_buffer are not NULL, it should point to a buffer
 * containing the packet data to parse, of at least *src_len bytes.  After the
 * function returns, src_buf will be incremented and src_len decremented by the
 * number of bytes consumed.
 *
 * If src_buffer (or *src_buffer) is NULL, then data is read from the
 * descriptor "fd".
 */
enum packet_read_status {
	PACKET_READ_EOF,
	PACKET_READ_NORMAL,
	PACKET_READ_FLUSH,
	PACKET_READ_DELIM,
	PACKET_READ_RESPONSE_END,
};
enum packet_read_status packet_read_with_status(int fd, char **src_buffer,
						size_t *src_len, char *buffer,
						unsigned size, int *pktlen,
						int options);

/*
 * Convenience wrapper for packet_read that is not gentle, and sets the
 * CHOMP_NEWLINE option. The return value is NULL for a flush packet,
 * and otherwise points to a static buffer (that may be overwritten by
 * subsequent calls). If the size parameter is not NULL, the length of the
 * packet is written to it.
 */
char *packet_read_line(int fd, int *size);

/*
 * Convenience wrapper for packet_read that sets the PACKET_READ_GENTLE_ON_EOF
 * and CHOMP_NEWLINE options. The return value specifies the number of bytes
 * read into the buffer or -1 on truncated input. If the *dst_line parameter
 * is not NULL it will return NULL for a flush packet or when the number of
 * bytes copied is zero and otherwise points to a static buffer (that may be
 * overwritten by subsequent calls). If the size parameter is not NULL, the
 * length of the packet is written to it.
 */
int packet_read_line_gently(int fd, int *size, char **dst_line);

/*
 * Reads a stream of variable sized packets until a flush packet is detected.
 */
ssize_t read_packetized_to_strbuf(int fd_in, struct strbuf *sb_out, int options);

/*
 * Receive multiplexed output stream over git native protocol.
 * in_stream is the input stream from the remote, which carries data
 * in pkt_line format with band designator.  Demultiplex it into out
 * and err and return error appropriately.  Band #1 carries the
 * primary payload.  Things coming over band #2 is not necessarily
 * error; they are usually informative message on the standard error
 * stream, aka "verbose").  A message over band #3 is a signal that
 * the remote died unexpectedly.  A flush() concludes the stream.
 *
 * Returns SIDEBAND_FLUSH upon a normal conclusion, and SIDEBAND_PROTOCOL_ERROR
 * or SIDEBAND_REMOTE_ERROR if an error occurred.
 */
int recv_sideband(const char *me, int in_stream, int out);

struct packet_reader {
	/* source file descriptor */
	int fd;

	/* source buffer and its size */
	char *src_buffer;
	size_t src_len;

	/* buffer that pkt-lines are read into and its size */
	char *buffer;
	unsigned buffer_size;

	/* options to be used during reads */
	int options;

	/* status of the last read */
	enum packet_read_status status;

	/* length of data read during the last read */
	int pktlen;

	/* the last line read */
	const char *line;

	/* indicates if a line has been peeked */
	int line_peeked;

	unsigned use_sideband : 1;
	const char *me;

	/* hash algorithm in use */
	const struct git_hash_algo *hash_algo;

	/* hold temporary sideband message */
	struct strbuf scratch;
};

/*
 * Initialize a 'struct packet_reader' object which is an
 * abstraction around the 'packet_read_with_status()' function.
 */
void packet_reader_init(struct packet_reader *reader, int fd,
			char *src_buffer, size_t src_len,
			int options);

/*
 * Perform a packet read and return the status of the read.
 * The values of 'pktlen' and 'line' are updated based on the status of the
 * read as follows:
 *
 * PACKET_READ_ERROR: 'pktlen' is set to '-1' and 'line' is set to NULL
 * PACKET_READ_NORMAL: 'pktlen' is set to the number of bytes read
 *		       'line' is set to point at the read line
 * PACKET_READ_FLUSH: 'pktlen' is set to '0' and 'line' is set to NULL
 */
enum packet_read_status packet_reader_read(struct packet_reader *reader);

/*
 * Peek the next packet line without consuming it and return the status.
 * The next call to 'packet_reader_read()' will perform a read of the same line
 * that was peeked, consuming the line.
 *
 * Peeking multiple times without calling 'packet_reader_read()' will return
 * the same result.
 */
enum packet_read_status packet_reader_peek(struct packet_reader *reader);

#define DEFAULT_PACKET_MAX 1000
#define LARGE_PACKET_MAX 65520
#define LARGE_PACKET_DATA_MAX (LARGE_PACKET_MAX - 4)
extern char packet_buffer[LARGE_PACKET_MAX];

struct packet_writer {
	int dest_fd;
	unsigned use_sideband : 1;
};

void packet_writer_init(struct packet_writer *writer, int dest_fd);

/* These functions die upon failure. */
__attribute__((__format__ (__printf__, 2, 3)))
void packet_writer_write(struct packet_writer *writer, const char *fmt, ...);
__attribute__((__format__ (__printf__, 2, 3)))
void packet_writer_error(struct packet_writer *writer, const char *fmt, ...);
void packet_writer_delim(struct packet_writer *writer);
void packet_writer_flush(struct packet_writer *writer);

void packet_trace_identity(const char *prog);

#endif<|MERGE_RESOLUTION|>--- conflicted
+++ resolved
@@ -26,17 +26,9 @@
 void packet_buf_delim(struct strbuf *buf);
 void set_packet_header(char *buf, int size);
 void packet_write(int fd_out, const char *buf, size_t size);
-<<<<<<< HEAD
 void packet_buf_write(struct strbuf *buf, const char *fmt, ...) __attribute__((__format__ (__printf__, 2, 3)));
-void packet_buf_write_len(struct strbuf *buf, const char *data, size_t len);
 int packet_flush_gently(int fd);
 int packet_write_fmt_gently(int fd, const char *fmt, ...) __attribute__((__format__ (__printf__, 2, 3)));
-int write_packetized_from_fd(int fd_in, int fd_out);
-int write_packetized_from_buf(const char *src_in, size_t len, int fd_out);
-=======
-void packet_buf_write(struct strbuf *buf, const char *fmt, ...) __attribute__((format (printf, 2, 3)));
-int packet_flush_gently(int fd);
-int packet_write_fmt_gently(int fd, const char *fmt, ...) __attribute__((format (printf, 2, 3)));
 int write_packetized_from_fd_no_flush(int fd_in, int fd_out);
 int write_packetized_from_buf_no_flush_count(const char *src_in, size_t len,
 					     int fd_out, int *packet_counter);
@@ -52,11 +44,10 @@
  * closing the fd.
  */
 void packet_fwrite(FILE *f, const char *buf, size_t size);
-void packet_fwrite_fmt(FILE *f, const char *fmt, ...) __attribute__((format (printf, 2, 3)));
+void packet_fwrite_fmt(FILE *f, const char *fmt, ...) __attribute__((__format__ (__printf__, 2, 3)));
 
 /* packet_fflush writes a flush packet and flushes the stdio buffer of f */
 void packet_fflush(FILE *f);
->>>>>>> 09c274df
 
 /*
  * Read a packetized line into the buffer, which must be at least size bytes
