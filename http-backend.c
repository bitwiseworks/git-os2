--- conflicted
+++ resolved
@@ -118,13 +118,8 @@
 	strbuf_release(hdr);
 }
 
-<<<<<<< HEAD
-__attribute__((__format__ (__printf__, 1, 2)))
-static NORETURN void not_found(const char *err, ...)
-=======
-__attribute__((format (printf, 2, 3)))
+__attribute__((__format__ (__printf__, 2, 3)))
 static NORETURN void not_found(struct strbuf *hdr, const char *err, ...)
->>>>>>> 6052eb80
 {
 	va_list params;
 
@@ -139,13 +134,8 @@
 	exit(0);
 }
 
-<<<<<<< HEAD
-__attribute__((__format__ (__printf__, 1, 2)))
-static NORETURN void forbidden(const char *err, ...)
-=======
-__attribute__((format (printf, 2, 3)))
+__attribute__((__format__ (__printf__, 2, 3)))
 static NORETURN void forbidden(struct strbuf *hdr, const char *err, ...)
->>>>>>> 6052eb80
 {
 	va_list params;
 
