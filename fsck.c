#define USE_THE_REPOSITORY_VARIABLE

#include "git-compat-util.h"
#include "date.h"
#include "dir.h"
#include "hex.h"
#include "object-store.h"
#include "path.h"
#include "repository.h"
#include "object.h"
#include "attr.h"
#include "blob.h"
#include "tree.h"
#include "tree-walk.h"
#include "commit.h"
#include "tag.h"
#include "fsck.h"
#include "refs.h"
#include "url.h"
#include "utf8.h"
#include "oidset.h"
#include "packfile.h"
#include "submodule-config.h"
#include "config.h"
#include "help.h"

static ssize_t max_tree_entry_len = 4096;

#define STR(x) #x
#define MSG_ID(id, msg_type) { STR(id), NULL, NULL, FSCK_##msg_type },
static struct {
	const char *id_string;
	const char *downcased;
	const char *camelcased;
	enum fsck_msg_type msg_type;
} msg_id_info[FSCK_MSG_MAX + 1] = {
	FOREACH_FSCK_MSG_ID(MSG_ID)
	{ NULL, NULL, NULL, -1 }
};
#undef MSG_ID
#undef STR

static void prepare_msg_ids(void)
{
	int i;

	if (msg_id_info[0].downcased)
		return;

	/* convert id_string to lower case, without underscores. */
	for (i = 0; i < FSCK_MSG_MAX; i++) {
		const char *p = msg_id_info[i].id_string;
		int len = strlen(p);
		char *q = xmalloc(len);

		msg_id_info[i].downcased = q;
		while (*p)
			if (*p == '_')
				p++;
			else
				*(q)++ = tolower(*(p)++);
		*q = '\0';

		p = msg_id_info[i].id_string;
		q = xmalloc(len);
		msg_id_info[i].camelcased = q;
		while (*p) {
			if (*p == '_') {
				p++;
				if (*p)
					*q++ = *p++;
			} else {
				*q++ = tolower(*p++);
			}
		}
		*q = '\0';
	}
}

static int parse_msg_id(const char *text)
{
	int i;

	prepare_msg_ids();

	for (i = 0; i < FSCK_MSG_MAX; i++)
		if (!strcmp(text, msg_id_info[i].downcased))
			return i;

	return -1;
}

void list_config_fsck_msg_ids(struct string_list *list, const char *prefix)
{
	int i;

	prepare_msg_ids();

	for (i = 0; i < FSCK_MSG_MAX; i++)
		list_config_item(list, prefix, msg_id_info[i].camelcased);
}

static enum fsck_msg_type fsck_msg_type(enum fsck_msg_id msg_id,
	struct fsck_options *options)
{
	assert(msg_id >= 0 && msg_id < FSCK_MSG_MAX);

	if (!options->msg_type) {
		enum fsck_msg_type msg_type = msg_id_info[msg_id].msg_type;

		if (options->strict && msg_type == FSCK_WARN)
			msg_type = FSCK_ERROR;
		return msg_type;
	}

	return options->msg_type[msg_id];
}

static enum fsck_msg_type parse_msg_type(const char *str)
{
	if (!strcmp(str, "error"))
		return FSCK_ERROR;
	else if (!strcmp(str, "warn"))
		return FSCK_WARN;
	else if (!strcmp(str, "ignore"))
		return FSCK_IGNORE;
	else
		die("Unknown fsck message type: '%s'", str);
}

int is_valid_msg_type(const char *msg_id, const char *msg_type)
{
	if (parse_msg_id(msg_id) < 0)
		return 0;
	parse_msg_type(msg_type);
	return 1;
}

void fsck_set_msg_type_from_ids(struct fsck_options *options,
				enum fsck_msg_id msg_id,
				enum fsck_msg_type msg_type)
{
	if (!options->msg_type) {
		int i;
		enum fsck_msg_type *severity;
		ALLOC_ARRAY(severity, FSCK_MSG_MAX);
		for (i = 0; i < FSCK_MSG_MAX; i++)
			severity[i] = fsck_msg_type(i, options);
		options->msg_type = severity;
	}

	options->msg_type[msg_id] = msg_type;
}

void fsck_set_msg_type(struct fsck_options *options,
		       const char *msg_id_str, const char *msg_type_str)
{
	int msg_id = parse_msg_id(msg_id_str);
	char *to_free = NULL;
	enum fsck_msg_type msg_type;

	if (msg_id < 0)
		die("Unhandled message id: %s", msg_id_str);

	if (msg_id == FSCK_MSG_LARGE_PATHNAME) {
		const char *colon = strchr(msg_type_str, ':');
		if (colon) {
			msg_type_str = to_free =
				xmemdupz(msg_type_str, colon - msg_type_str);
			colon++;
			if (!git_parse_ssize_t(colon, &max_tree_entry_len))
				die("unable to parse max tree entry len: %s", colon);
		}
	}
	msg_type = parse_msg_type(msg_type_str);

	if (msg_type != FSCK_ERROR && msg_id_info[msg_id].msg_type == FSCK_FATAL)
		die("Cannot demote %s to %s", msg_id_str, msg_type_str);

	fsck_set_msg_type_from_ids(options, msg_id, msg_type);
	free(to_free);
}

void fsck_set_msg_types(struct fsck_options *options, const char *values)
{
	char *buf = xstrdup(values), *to_free = buf;
	int done = 0;

	while (!done) {
		int len = strcspn(buf, " ,|"), equal;

		done = !buf[len];
		if (!len) {
			buf++;
			continue;
		}
		buf[len] = '\0';

		for (equal = 0;
		     equal < len && buf[equal] != '=' && buf[equal] != ':';
		     equal++)
			buf[equal] = tolower(buf[equal]);
		buf[equal] = '\0';

		if (!strcmp(buf, "skiplist")) {
			if (equal == len)
				die("skiplist requires a path");
			oidset_parse_file(&options->skip_oids, buf + equal + 1,
					  the_repository->hash_algo);
			buf += len + 1;
			continue;
		}

		if (equal == len)
			die("Missing '=': '%s'", buf);

		fsck_set_msg_type(options, buf, buf + equal + 1);
		buf += len + 1;
	}
	free(to_free);
}

static int object_on_skiplist(struct fsck_options *opts,
			      const struct object_id *oid)
{
	return opts && oid && oidset_contains(&opts->skip_oids, oid);
}

<<<<<<< HEAD
__attribute__((__format__ (__printf__, 5, 6)))
static int report(struct fsck_options *options,
		  const struct object_id *oid, enum object_type object_type,
		  enum fsck_msg_id id, const char *fmt, ...)
=======
/*
 * Provide the common functionality for either fscking refs or objects.
 * It will get the current msg error type and call the error_func callback
 * which is registered in the "fsck_options" struct.
 */
static int fsck_vreport(struct fsck_options *options,
			void *fsck_report,
			enum fsck_msg_id msg_id, const char *fmt, va_list ap)
>>>>>>> 09c274df
{
	struct strbuf sb = STRBUF_INIT;
	enum fsck_msg_type msg_type = fsck_msg_type(msg_id, options);
	int result;

	if (msg_type == FSCK_IGNORE)
		return 0;

	if (msg_type == FSCK_FATAL)
		msg_type = FSCK_ERROR;
	else if (msg_type == FSCK_INFO)
		msg_type = FSCK_WARN;

	prepare_msg_ids();
	strbuf_addf(&sb, "%s: ", msg_id_info[msg_id].camelcased);

	strbuf_vaddf(&sb, fmt, ap);
	result = options->error_func(options, fsck_report,
				     msg_type, msg_id, sb.buf);
	strbuf_release(&sb);

	return result;
}

__attribute__((format (printf, 5, 6)))
static int report(struct fsck_options *options,
		  const struct object_id *oid, enum object_type object_type,
		  enum fsck_msg_id msg_id, const char *fmt, ...)
{
	va_list ap;
	struct fsck_object_report report = {
		.oid = oid,
		.object_type = object_type
	};
	int result;

	if (object_on_skiplist(options, oid))
		return 0;

	va_start(ap, fmt);
	result = fsck_vreport(options, &report, msg_id, fmt, ap);
	va_end(ap);

	return result;
}

int fsck_report_ref(struct fsck_options *options,
		    struct fsck_ref_report *report,
		    enum fsck_msg_id msg_id,
		    const char *fmt, ...)
{
	va_list ap;
	int result;
	va_start(ap, fmt);
	result = fsck_vreport(options, report, msg_id, fmt, ap);
	va_end(ap);
	return result;
}

void fsck_enable_object_names(struct fsck_options *options)
{
	if (!options->object_names)
		options->object_names = kh_init_oid_map();
}

const char *fsck_get_object_name(struct fsck_options *options,
				 const struct object_id *oid)
{
	khiter_t pos;
	if (!options->object_names)
		return NULL;
	pos = kh_get_oid_map(options->object_names, *oid);
	if (pos >= kh_end(options->object_names))
		return NULL;
	return kh_value(options->object_names, pos);
}

void fsck_put_object_name(struct fsck_options *options,
			  const struct object_id *oid,
			  const char *fmt, ...)
{
	va_list ap;
	struct strbuf buf = STRBUF_INIT;
	khiter_t pos;
	int hashret;

	if (!options->object_names)
		return;

	pos = kh_put_oid_map(options->object_names, *oid, &hashret);
	if (!hashret)
		return;
	va_start(ap, fmt);
	strbuf_vaddf(&buf, fmt, ap);
	kh_value(options->object_names, pos) = strbuf_detach(&buf, NULL);
	va_end(ap);
}

const char *fsck_describe_object(struct fsck_options *options,
				 const struct object_id *oid)
{
	static struct strbuf bufs[] = {
		STRBUF_INIT, STRBUF_INIT, STRBUF_INIT, STRBUF_INIT
	};
	static int b = 0;
	struct strbuf *buf;
	const char *name = fsck_get_object_name(options, oid);

	buf = bufs + b;
	b = (b + 1) % ARRAY_SIZE(bufs);
	strbuf_reset(buf);
	strbuf_addstr(buf, oid_to_hex(oid));
	if (name)
		strbuf_addf(buf, " (%s)", name);

	return buf->buf;
}

static int fsck_walk_tree(struct tree *tree, void *data, struct fsck_options *options)
{
	struct tree_desc desc;
	struct name_entry entry;
	int res = 0;
	const char *name;

	if (parse_tree(tree))
		return -1;

	name = fsck_get_object_name(options, &tree->object.oid);
	if (init_tree_desc_gently(&desc, &tree->object.oid,
				  tree->buffer, tree->size, 0))
		return -1;
	while (tree_entry_gently(&desc, &entry)) {
		struct object *obj;
		int result;

		if (S_ISGITLINK(entry.mode))
			continue;

		if (S_ISDIR(entry.mode)) {
			obj = (struct object *)lookup_tree(the_repository, &entry.oid);
			if (name && obj)
				fsck_put_object_name(options, &entry.oid, "%s%s/",
						     name, entry.path);
			result = options->walk(obj, OBJ_TREE, data, options);
		}
		else if (S_ISREG(entry.mode) || S_ISLNK(entry.mode)) {
			obj = (struct object *)lookup_blob(the_repository, &entry.oid);
			if (name && obj)
				fsck_put_object_name(options, &entry.oid, "%s%s",
						     name, entry.path);
			result = options->walk(obj, OBJ_BLOB, data, options);
		}
		else {
			result = error("in tree %s: entry %s has bad mode %.6o",
				       fsck_describe_object(options, &tree->object.oid),
				       entry.path, entry.mode);
		}
		if (result < 0)
			return result;
		if (!res)
			res = result;
	}
	return res;
}

static int fsck_walk_commit(struct commit *commit, void *data, struct fsck_options *options)
{
	int counter = 0, generation = 0, name_prefix_len = 0;
	struct commit_list *parents;
	int res;
	int result;
	const char *name;

	if (repo_parse_commit(the_repository, commit))
		return -1;

	name = fsck_get_object_name(options, &commit->object.oid);
	if (name)
		fsck_put_object_name(options, get_commit_tree_oid(commit),
				     "%s:", name);

	result = options->walk((struct object *) repo_get_commit_tree(the_repository, commit),
			       OBJ_TREE, data, options);
	if (result < 0)
		return result;
	res = result;

	parents = commit->parents;
	if (name && parents) {
		int len = strlen(name), power;

		if (len && name[len - 1] == '^') {
			generation = 1;
			name_prefix_len = len - 1;
		}
		else { /* parse ~<generation> suffix */
			for (generation = 0, power = 1;
			     len && isdigit(name[len - 1]);
			     power *= 10)
				generation += power * (name[--len] - '0');
			if (power > 1 && len && name[len - 1] == '~')
				name_prefix_len = len - 1;
			else {
				/* Maybe a non-first parent, e.g. HEAD^2 */
				generation = 0;
				name_prefix_len = len;
			}
		}
	}

	while (parents) {
		if (name) {
			struct object_id *oid = &parents->item->object.oid;

			if (counter++)
				fsck_put_object_name(options, oid, "%s^%d",
						     name, counter);
			else if (generation > 0)
				fsck_put_object_name(options, oid, "%.*s~%d",
						     name_prefix_len, name,
						     generation + 1);
			else
				fsck_put_object_name(options, oid, "%s^", name);
		}
		result = options->walk((struct object *)parents->item, OBJ_COMMIT, data, options);
		if (result < 0)
			return result;
		if (!res)
			res = result;
		parents = parents->next;
	}
	return res;
}

static int fsck_walk_tag(struct tag *tag, void *data, struct fsck_options *options)
{
	const char *name = fsck_get_object_name(options, &tag->object.oid);

	if (parse_tag(tag))
		return -1;
	if (name)
		fsck_put_object_name(options, &tag->tagged->oid, "%s", name);
	return options->walk(tag->tagged, OBJ_ANY, data, options);
}

int fsck_walk(struct object *obj, void *data, struct fsck_options *options)
{
	if (!obj)
		return -1;

	if (obj->type == OBJ_NONE)
		parse_object(the_repository, &obj->oid);

	switch (obj->type) {
	case OBJ_BLOB:
		return 0;
	case OBJ_TREE:
		return fsck_walk_tree((struct tree *)obj, data, options);
	case OBJ_COMMIT:
		return fsck_walk_commit((struct commit *)obj, data, options);
	case OBJ_TAG:
		return fsck_walk_tag((struct tag *)obj, data, options);
	default:
		error("Unknown object type for %s",
		      fsck_describe_object(options, &obj->oid));
		return -1;
	}
}

struct name_stack {
	const char **names;
	size_t nr, alloc;
};

static void name_stack_push(struct name_stack *stack, const char *name)
{
	ALLOC_GROW(stack->names, stack->nr + 1, stack->alloc);
	stack->names[stack->nr++] = name;
}

static const char *name_stack_pop(struct name_stack *stack)
{
	return stack->nr ? stack->names[--stack->nr] : NULL;
}

static void name_stack_clear(struct name_stack *stack)
{
	FREE_AND_NULL(stack->names);
	stack->nr = stack->alloc = 0;
}

/*
 * The entries in a tree are ordered in the _path_ order,
 * which means that a directory entry is ordered by adding
 * a slash to the end of it.
 *
 * So a directory called "a" is ordered _after_ a file
 * called "a.c", because "a/" sorts after "a.c".
 */
#define TREE_UNORDERED (-1)
#define TREE_HAS_DUPS  (-2)

static int is_less_than_slash(unsigned char c)
{
	return '\0' < c && c < '/';
}

static int verify_ordered(unsigned mode1, const char *name1,
			  unsigned mode2, const char *name2,
			  struct name_stack *candidates)
{
	int len1 = strlen(name1);
	int len2 = strlen(name2);
	int len = len1 < len2 ? len1 : len2;
	unsigned char c1, c2;
	int cmp;

	cmp = memcmp(name1, name2, len);
	if (cmp < 0)
		return 0;
	if (cmp > 0)
		return TREE_UNORDERED;

	/*
	 * Ok, the first <len> characters are the same.
	 * Now we need to order the next one, but turn
	 * a '\0' into a '/' for a directory entry.
	 */
	c1 = name1[len];
	c2 = name2[len];
	if (!c1 && !c2)
		/*
		 * git-write-tree used to write out a nonsense tree that has
		 * entries with the same name, one blob and one tree.  Make
		 * sure we do not have duplicate entries.
		 */
		return TREE_HAS_DUPS;
	if (!c1 && S_ISDIR(mode1))
		c1 = '/';
	if (!c2 && S_ISDIR(mode2))
		c2 = '/';

	/*
	 * There can be non-consecutive duplicates due to the implicitly
	 * added slash, e.g.:
	 *
	 *   foo
	 *   foo.bar
	 *   foo.bar.baz
	 *   foo.bar/
	 *   foo/
	 *
	 * Record non-directory candidates (like "foo" and "foo.bar" in
	 * the example) on a stack and check directory candidates (like
	 * foo/" and "foo.bar/") against that stack.
	 */
	if (!c1 && is_less_than_slash(c2)) {
		name_stack_push(candidates, name1);
	} else if (c2 == '/' && is_less_than_slash(c1)) {
		for (;;) {
			const char *p;
			const char *f_name = name_stack_pop(candidates);

			if (!f_name)
				break;
			if (!skip_prefix(name2, f_name, &p))
				continue;
			if (!*p)
				return TREE_HAS_DUPS;
			if (is_less_than_slash(*p)) {
				name_stack_push(candidates, f_name);
				break;
			}
		}
	}

	return c1 < c2 ? 0 : TREE_UNORDERED;
}

static int fsck_tree(const struct object_id *tree_oid,
		     const char *buffer, unsigned long size,
		     struct fsck_options *options)
{
	int retval = 0;
	int has_null_sha1 = 0;
	int has_full_path = 0;
	int has_empty_name = 0;
	int has_dot = 0;
	int has_dotdot = 0;
	int has_dotgit = 0;
	int has_zero_pad = 0;
	int has_bad_modes = 0;
	int has_dup_entries = 0;
	int not_properly_sorted = 0;
	int has_large_name = 0;
	struct tree_desc desc;
	unsigned o_mode;
	const char *o_name;
	struct name_stack df_dup_candidates = { NULL };

	if (init_tree_desc_gently(&desc, tree_oid, buffer, size,
				  TREE_DESC_RAW_MODES)) {
		retval += report(options, tree_oid, OBJ_TREE,
				 FSCK_MSG_BAD_TREE,
				 "cannot be parsed as a tree");
		return retval;
	}

	o_mode = 0;
	o_name = NULL;

	while (desc.size) {
		unsigned short mode;
		const char *name, *backslash;
		const struct object_id *entry_oid;

		entry_oid = tree_entry_extract(&desc, &name, &mode);

		has_null_sha1 |= is_null_oid(entry_oid);
		has_full_path |= !!strchr(name, '/');
		has_empty_name |= !*name;
		has_dot |= !strcmp(name, ".");
		has_dotdot |= !strcmp(name, "..");
		has_dotgit |= is_hfs_dotgit(name) || is_ntfs_dotgit(name);
		has_zero_pad |= *(char *)desc.buffer == '0';
		has_large_name |= tree_entry_len(&desc.entry) > max_tree_entry_len;

		if (is_hfs_dotgitmodules(name) || is_ntfs_dotgitmodules(name)) {
			if (!S_ISLNK(mode))
				oidset_insert(&options->gitmodules_found,
					      entry_oid);
			else
				retval += report(options,
						 tree_oid, OBJ_TREE,
						 FSCK_MSG_GITMODULES_SYMLINK,
						 ".gitmodules is a symbolic link");
		}

		if (is_hfs_dotgitattributes(name) || is_ntfs_dotgitattributes(name)) {
			if (!S_ISLNK(mode))
				oidset_insert(&options->gitattributes_found,
					      entry_oid);
			else
				retval += report(options, tree_oid, OBJ_TREE,
						 FSCK_MSG_GITATTRIBUTES_SYMLINK,
						 ".gitattributes is a symlink");
		}

		if (S_ISLNK(mode)) {
			if (is_hfs_dotgitignore(name) ||
			    is_ntfs_dotgitignore(name))
				retval += report(options, tree_oid, OBJ_TREE,
						 FSCK_MSG_GITIGNORE_SYMLINK,
						 ".gitignore is a symlink");
			if (is_hfs_dotmailmap(name) ||
			    is_ntfs_dotmailmap(name))
				retval += report(options, tree_oid, OBJ_TREE,
						 FSCK_MSG_MAILMAP_SYMLINK,
						 ".mailmap is a symlink");
		}

		if ((backslash = strchr(name, '\\'))) {
			while (backslash) {
				backslash++;
				has_dotgit |= is_ntfs_dotgit(backslash);
				if (is_ntfs_dotgitmodules(backslash)) {
					if (!S_ISLNK(mode))
						oidset_insert(&options->gitmodules_found,
							      entry_oid);
					else
						retval += report(options, tree_oid, OBJ_TREE,
								 FSCK_MSG_GITMODULES_SYMLINK,
								 ".gitmodules is a symbolic link");
				}
				backslash = strchr(backslash, '\\');
			}
		}

		if (update_tree_entry_gently(&desc)) {
			retval += report(options, tree_oid, OBJ_TREE,
					 FSCK_MSG_BAD_TREE,
					 "cannot be parsed as a tree");
			break;
		}

		switch (mode) {
		/*
		 * Standard modes..
		 */
		case S_IFREG | 0755:
		case S_IFREG | 0644:
		case S_IFLNK:
		case S_IFDIR:
		case S_IFGITLINK:
			break;
		/*
		 * This is nonstandard, but we had a few of these
		 * early on when we honored the full set of mode
		 * bits..
		 */
		case S_IFREG | 0664:
			if (!options->strict)
				break;
			/* fallthrough */
		default:
			has_bad_modes = 1;
		}

		if (o_name) {
			switch (verify_ordered(o_mode, o_name, mode, name,
					       &df_dup_candidates)) {
			case TREE_UNORDERED:
				not_properly_sorted = 1;
				break;
			case TREE_HAS_DUPS:
				has_dup_entries = 1;
				break;
			default:
				break;
			}
		}

		o_mode = mode;
		o_name = name;
	}

	name_stack_clear(&df_dup_candidates);

	if (has_null_sha1)
		retval += report(options, tree_oid, OBJ_TREE,
				 FSCK_MSG_NULL_SHA1,
				 "contains entries pointing to null sha1");
	if (has_full_path)
		retval += report(options, tree_oid, OBJ_TREE,
				 FSCK_MSG_FULL_PATHNAME,
				 "contains full pathnames");
	if (has_empty_name)
		retval += report(options, tree_oid, OBJ_TREE,
				 FSCK_MSG_EMPTY_NAME,
				 "contains empty pathname");
	if (has_dot)
		retval += report(options, tree_oid, OBJ_TREE,
				 FSCK_MSG_HAS_DOT,
				 "contains '.'");
	if (has_dotdot)
		retval += report(options, tree_oid, OBJ_TREE,
				 FSCK_MSG_HAS_DOTDOT,
				 "contains '..'");
	if (has_dotgit)
		retval += report(options, tree_oid, OBJ_TREE,
				 FSCK_MSG_HAS_DOTGIT,
				 "contains '.git'");
	if (has_zero_pad)
		retval += report(options, tree_oid, OBJ_TREE,
				 FSCK_MSG_ZERO_PADDED_FILEMODE,
				 "contains zero-padded file modes");
	if (has_bad_modes)
		retval += report(options, tree_oid, OBJ_TREE,
				 FSCK_MSG_BAD_FILEMODE,
				 "contains bad file modes");
	if (has_dup_entries)
		retval += report(options, tree_oid, OBJ_TREE,
				 FSCK_MSG_DUPLICATE_ENTRIES,
				 "contains duplicate file entries");
	if (not_properly_sorted)
		retval += report(options, tree_oid, OBJ_TREE,
				 FSCK_MSG_TREE_NOT_SORTED,
				 "not properly sorted");
	if (has_large_name)
		retval += report(options, tree_oid, OBJ_TREE,
				 FSCK_MSG_LARGE_PATHNAME,
				 "contains excessively large pathname");
	return retval;
}

/*
 * Confirm that the headers of a commit or tag object end in a reasonable way,
 * either with the usual "\n\n" separator, or at least with a trailing newline
 * on the final header line.
 *
 * This property is important for the memory safety of our callers. It allows
 * them to scan the buffer linewise without constantly checking the remaining
 * size as long as:
 *
 *   - they check that there are bytes left in the buffer at the start of any
 *     line (i.e., that the last newline they saw was not the final one we
 *     found here)
 *
 *   - any intra-line scanning they do will stop at a newline, which will worst
 *     case hit the newline we found here as the end-of-header. This makes it
 *     OK for them to use helpers like parse_oid_hex(), or even skip_prefix().
 */
static int verify_headers(const void *data, unsigned long size,
			  const struct object_id *oid, enum object_type type,
			  struct fsck_options *options)
{
	const char *buffer = (const char *)data;
	unsigned long i;

	for (i = 0; i < size; i++) {
		switch (buffer[i]) {
		case '\0':
			return report(options, oid, type,
				FSCK_MSG_NUL_IN_HEADER,
				"unterminated header: NUL at offset %ld", i);
		case '\n':
			if (i + 1 < size && buffer[i + 1] == '\n')
				return 0;
		}
	}

	/*
	 * We did not find double-LF that separates the header
	 * and the body.  Not having a body is not a crime but
	 * we do want to see the terminating LF for the last header
	 * line.
	 */
	if (size && buffer[size - 1] == '\n')
		return 0;

	return report(options, oid, type,
		FSCK_MSG_UNTERMINATED_HEADER, "unterminated header");
}

static int fsck_ident(const char **ident,
		      const struct object_id *oid, enum object_type type,
		      struct fsck_options *options)
{
	const char *p = *ident;
	char *end;

	*ident = strchrnul(*ident, '\n');
	if (**ident == '\n')
		(*ident)++;

	if (*p == '<')
		return report(options, oid, type, FSCK_MSG_MISSING_NAME_BEFORE_EMAIL, "invalid author/committer line - missing space before email");
	p += strcspn(p, "<>\n");
	if (*p == '>')
		return report(options, oid, type, FSCK_MSG_BAD_NAME, "invalid author/committer line - bad name");
	if (*p != '<')
		return report(options, oid, type, FSCK_MSG_MISSING_EMAIL, "invalid author/committer line - missing email");
	if (p[-1] != ' ')
		return report(options, oid, type, FSCK_MSG_MISSING_SPACE_BEFORE_EMAIL, "invalid author/committer line - missing space before email");
	p++;
	p += strcspn(p, "<>\n");
	if (*p != '>')
		return report(options, oid, type, FSCK_MSG_BAD_EMAIL, "invalid author/committer line - bad email");
	p++;
	if (*p != ' ')
		return report(options, oid, type, FSCK_MSG_MISSING_SPACE_BEFORE_DATE, "invalid author/committer line - missing space before date");
	p++;
	/*
	 * Our timestamp parser is based on the C strto*() functions, which
	 * will happily eat whitespace, including the newline that is supposed
	 * to prevent us walking past the end of the buffer. So do our own
	 * scan, skipping linear whitespace but not newlines, and then
	 * confirming we found a digit. We _could_ be even more strict here,
	 * as we really expect only a single space, but since we have
	 * traditionally allowed extra whitespace, we'll continue to do so.
	 */
	while (*p == ' ' || *p == '\t')
		p++;
	if (!isdigit(*p))
		return report(options, oid, type, FSCK_MSG_BAD_DATE,
			      "invalid author/committer line - bad date");
	if (*p == '0' && p[1] != ' ')
		return report(options, oid, type, FSCK_MSG_ZERO_PADDED_DATE, "invalid author/committer line - zero-padded date");
	if (date_overflows(parse_timestamp(p, &end, 10)))
		return report(options, oid, type, FSCK_MSG_BAD_DATE_OVERFLOW, "invalid author/committer line - date causes integer overflow");
	if ((end == p || *end != ' '))
		return report(options, oid, type, FSCK_MSG_BAD_DATE, "invalid author/committer line - bad date");
	p = end + 1;
	if ((*p != '+' && *p != '-') ||
	    !isdigit(p[1]) ||
	    !isdigit(p[2]) ||
	    !isdigit(p[3]) ||
	    !isdigit(p[4]) ||
	    (p[5] != '\n'))
		return report(options, oid, type, FSCK_MSG_BAD_TIMEZONE, "invalid author/committer line - bad time zone");
	p += 6;
	return 0;
}

static int fsck_commit(const struct object_id *oid,
		       const char *buffer, unsigned long size,
		       struct fsck_options *options)
{
	struct object_id tree_oid, parent_oid;
	unsigned author_count;
	int err;
	const char *buffer_begin = buffer;
	const char *buffer_end = buffer + size;
	const char *p;

	/*
	 * We _must_ stop parsing immediately if this reports failure, as the
	 * memory safety of the rest of the function depends on it. See the
	 * comment above the definition of verify_headers() for more details.
	 */
	if (verify_headers(buffer, size, oid, OBJ_COMMIT, options))
		return -1;

	if (buffer >= buffer_end || !skip_prefix(buffer, "tree ", &buffer))
		return report(options, oid, OBJ_COMMIT, FSCK_MSG_MISSING_TREE, "invalid format - expected 'tree' line");
	if (parse_oid_hex(buffer, &tree_oid, &p) || *p != '\n') {
		err = report(options, oid, OBJ_COMMIT, FSCK_MSG_BAD_TREE_SHA1, "invalid 'tree' line format - bad sha1");
		if (err)
			return err;
	}
	buffer = p + 1;
	while (buffer < buffer_end && skip_prefix(buffer, "parent ", &buffer)) {
		if (parse_oid_hex(buffer, &parent_oid, &p) || *p != '\n') {
			err = report(options, oid, OBJ_COMMIT, FSCK_MSG_BAD_PARENT_SHA1, "invalid 'parent' line format - bad sha1");
			if (err)
				return err;
		}
		buffer = p + 1;
	}
	author_count = 0;
	while (buffer < buffer_end && skip_prefix(buffer, "author ", &buffer)) {
		author_count++;
		err = fsck_ident(&buffer, oid, OBJ_COMMIT, options);
		if (err)
			return err;
	}
	if (author_count < 1)
		err = report(options, oid, OBJ_COMMIT, FSCK_MSG_MISSING_AUTHOR, "invalid format - expected 'author' line");
	else if (author_count > 1)
		err = report(options, oid, OBJ_COMMIT, FSCK_MSG_MULTIPLE_AUTHORS, "invalid format - multiple 'author' lines");
	if (err)
		return err;
	if (buffer >= buffer_end || !skip_prefix(buffer, "committer ", &buffer))
		return report(options, oid, OBJ_COMMIT, FSCK_MSG_MISSING_COMMITTER, "invalid format - expected 'committer' line");
	err = fsck_ident(&buffer, oid, OBJ_COMMIT, options);
	if (err)
		return err;
	if (memchr(buffer_begin, '\0', size)) {
		err = report(options, oid, OBJ_COMMIT, FSCK_MSG_NUL_IN_COMMIT,
			     "NUL byte in the commit object body");
		if (err)
			return err;
	}
	return 0;
}

static int fsck_tag(const struct object_id *oid, const char *buffer,
		    unsigned long size, struct fsck_options *options)
{
	struct object_id tagged_oid;
	int tagged_type;
	return fsck_tag_standalone(oid, buffer, size, options, &tagged_oid,
				   &tagged_type);
}

int fsck_tag_standalone(const struct object_id *oid, const char *buffer,
			unsigned long size, struct fsck_options *options,
			struct object_id *tagged_oid,
			int *tagged_type)
{
	int ret = 0;
	char *eol;
	struct strbuf sb = STRBUF_INIT;
	const char *buffer_end = buffer + size;
	const char *p;

	/*
	 * We _must_ stop parsing immediately if this reports failure, as the
	 * memory safety of the rest of the function depends on it. See the
	 * comment above the definition of verify_headers() for more details.
	 */
	ret = verify_headers(buffer, size, oid, OBJ_TAG, options);
	if (ret)
		goto done;

	if (buffer >= buffer_end || !skip_prefix(buffer, "object ", &buffer)) {
		ret = report(options, oid, OBJ_TAG, FSCK_MSG_MISSING_OBJECT, "invalid format - expected 'object' line");
		goto done;
	}
	if (parse_oid_hex(buffer, tagged_oid, &p) || *p != '\n') {
		ret = report(options, oid, OBJ_TAG, FSCK_MSG_BAD_OBJECT_SHA1, "invalid 'object' line format - bad sha1");
		if (ret)
			goto done;
	}
	buffer = p + 1;

	if (buffer >= buffer_end || !skip_prefix(buffer, "type ", &buffer)) {
		ret = report(options, oid, OBJ_TAG, FSCK_MSG_MISSING_TYPE_ENTRY, "invalid format - expected 'type' line");
		goto done;
	}
	eol = memchr(buffer, '\n', buffer_end - buffer);
	if (!eol) {
		ret = report(options, oid, OBJ_TAG, FSCK_MSG_MISSING_TYPE, "invalid format - unexpected end after 'type' line");
		goto done;
	}
	*tagged_type = type_from_string_gently(buffer, eol - buffer, 1);
	if (*tagged_type < 0)
		ret = report(options, oid, OBJ_TAG, FSCK_MSG_BAD_TYPE, "invalid 'type' value");
	if (ret)
		goto done;
	buffer = eol + 1;

	if (buffer >= buffer_end || !skip_prefix(buffer, "tag ", &buffer)) {
		ret = report(options, oid, OBJ_TAG, FSCK_MSG_MISSING_TAG_ENTRY, "invalid format - expected 'tag' line");
		goto done;
	}
	eol = memchr(buffer, '\n', buffer_end - buffer);
	if (!eol) {
		ret = report(options, oid, OBJ_TAG, FSCK_MSG_MISSING_TAG, "invalid format - unexpected end after 'type' line");
		goto done;
	}
	strbuf_addf(&sb, "refs/tags/%.*s", (int)(eol - buffer), buffer);
	if (check_refname_format(sb.buf, 0)) {
		ret = report(options, oid, OBJ_TAG,
			     FSCK_MSG_BAD_TAG_NAME,
			     "invalid 'tag' name: %.*s",
			     (int)(eol - buffer), buffer);
		if (ret)
			goto done;
	}
	buffer = eol + 1;

	if (buffer >= buffer_end || !skip_prefix(buffer, "tagger ", &buffer)) {
		/* early tags do not contain 'tagger' lines; warn only */
		ret = report(options, oid, OBJ_TAG, FSCK_MSG_MISSING_TAGGER_ENTRY, "invalid format - expected 'tagger' line");
		if (ret)
			goto done;
	}
	else
		ret = fsck_ident(&buffer, oid, OBJ_TAG, options);

	if (buffer < buffer_end && !starts_with(buffer, "\n")) {
		/*
		 * The verify_headers() check will allow
		 * e.g. "[...]tagger <tagger>\nsome
		 * garbage\n\nmessage" to pass, thinking "some
		 * garbage" could be a custom header. E.g. "mktag"
		 * doesn't want any unknown headers.
		 */
		ret = report(options, oid, OBJ_TAG, FSCK_MSG_EXTRA_HEADER_ENTRY, "invalid format - extra header(s) after 'tagger'");
		if (ret)
			goto done;
	}

done:
	strbuf_release(&sb);
	return ret;
}

struct fsck_gitmodules_data {
	const struct object_id *oid;
	struct fsck_options *options;
	int ret;
};

static int fsck_gitmodules_fn(const char *var, const char *value,
			      const struct config_context *ctx UNUSED,
			      void *vdata)
{
	struct fsck_gitmodules_data *data = vdata;
	const char *subsection, *key;
	size_t subsection_len;
	char *name;

	if (parse_config_key(var, "submodule", &subsection, &subsection_len, &key) < 0 ||
	    !subsection)
		return 0;

	name = xmemdupz(subsection, subsection_len);
	if (check_submodule_name(name) < 0)
		data->ret |= report(data->options,
				    data->oid, OBJ_BLOB,
				    FSCK_MSG_GITMODULES_NAME,
				    "disallowed submodule name: %s",
				    name);
	if (!strcmp(key, "url") && value &&
	    check_submodule_url(value) < 0)
		data->ret |= report(data->options,
				    data->oid, OBJ_BLOB,
				    FSCK_MSG_GITMODULES_URL,
				    "disallowed submodule url: %s",
				    value);
	if (!strcmp(key, "path") && value &&
	    looks_like_command_line_option(value))
		data->ret |= report(data->options,
				    data->oid, OBJ_BLOB,
				    FSCK_MSG_GITMODULES_PATH,
				    "disallowed submodule path: %s",
				    value);
	if (!strcmp(key, "update") && value &&
	    parse_submodule_update_type(value) == SM_UPDATE_COMMAND)
		data->ret |= report(data->options, data->oid, OBJ_BLOB,
				    FSCK_MSG_GITMODULES_UPDATE,
				    "disallowed submodule update setting: %s",
				    value);
	free(name);

	return 0;
}

static int fsck_blob(const struct object_id *oid, const char *buf,
		     unsigned long size, struct fsck_options *options)
{
	int ret = 0;

	if (object_on_skiplist(options, oid))
		return 0;

	if (oidset_contains(&options->gitmodules_found, oid)) {
		struct config_options config_opts = { 0 };
		struct fsck_gitmodules_data data;

		oidset_insert(&options->gitmodules_done, oid);

		if (!buf) {
			/*
			 * A missing buffer here is a sign that the caller found the
			 * blob too gigantic to load into memory. Let's just consider
			 * that an error.
			 */
			return report(options, oid, OBJ_BLOB,
					FSCK_MSG_GITMODULES_LARGE,
					".gitmodules too large to parse");
		}

		data.oid = oid;
		data.options = options;
		data.ret = 0;
		config_opts.error_action = CONFIG_ERROR_SILENT;
		if (git_config_from_mem(fsck_gitmodules_fn, CONFIG_ORIGIN_BLOB,
					".gitmodules", buf, size, &data,
					CONFIG_SCOPE_UNKNOWN, &config_opts))
			data.ret |= report(options, oid, OBJ_BLOB,
					FSCK_MSG_GITMODULES_PARSE,
					"could not parse gitmodules blob");
		ret |= data.ret;
	}

	if (oidset_contains(&options->gitattributes_found, oid)) {
		const char *ptr;

		oidset_insert(&options->gitattributes_done, oid);

		if (!buf || size > ATTR_MAX_FILE_SIZE) {
			/*
			 * A missing buffer here is a sign that the caller found the
			 * blob too gigantic to load into memory. Let's just consider
			 * that an error.
			 */
			return report(options, oid, OBJ_BLOB,
					FSCK_MSG_GITATTRIBUTES_LARGE,
					".gitattributes too large to parse");
		}

		for (ptr = buf; *ptr; ) {
			const char *eol = strchrnul(ptr, '\n');
			if (eol - ptr >= ATTR_MAX_LINE_LENGTH) {
				ret |= report(options, oid, OBJ_BLOB,
					      FSCK_MSG_GITATTRIBUTES_LINE_LENGTH,
					      ".gitattributes has too long lines to parse");
				break;
			}

			ptr = *eol ? eol + 1 : eol;
		}
	}

	return ret;
}

int fsck_object(struct object *obj, void *data, unsigned long size,
	struct fsck_options *options)
{
	if (!obj)
		return report(options, NULL, OBJ_NONE, FSCK_MSG_BAD_OBJECT_SHA1, "no valid object to fsck");

	return fsck_buffer(&obj->oid, obj->type, data, size, options);
}

int fsck_buffer(const struct object_id *oid, enum object_type type,
		const void *data, unsigned long size,
		struct fsck_options *options)
{
	if (type == OBJ_BLOB)
		return fsck_blob(oid, data, size, options);
	if (type == OBJ_TREE)
		return fsck_tree(oid, data, size, options);
	if (type == OBJ_COMMIT)
		return fsck_commit(oid, data, size, options);
	if (type == OBJ_TAG)
		return fsck_tag(oid, data, size, options);

	return report(options, oid, type,
		      FSCK_MSG_UNKNOWN_TYPE,
		      "unknown type '%d' (internal fsck error)",
		      type);
}

int fsck_objects_error_function(struct fsck_options *o,
				void *fsck_report,
				enum fsck_msg_type msg_type,
				enum fsck_msg_id msg_id UNUSED,
				const char *message)
{
	struct fsck_object_report *report = fsck_report;
	const struct object_id *oid = report->oid;

	if (msg_type == FSCK_WARN) {
		warning("object %s: %s", fsck_describe_object(o, oid), message);
		return 0;
	}
	error("object %s: %s", fsck_describe_object(o, oid), message);
	return 1;
}

int fsck_refs_error_function(struct fsck_options *options UNUSED,
			     void *fsck_report,
			     enum fsck_msg_type msg_type,
			     enum fsck_msg_id msg_id UNUSED,
			     const char *message)
{
	struct fsck_ref_report *report = fsck_report;
	struct strbuf sb = STRBUF_INIT;
	int ret = 0;

	strbuf_addstr(&sb, report->path);

	if (report->oid)
		strbuf_addf(&sb, " -> (%s)", oid_to_hex(report->oid));
	else if (report->referent)
		strbuf_addf(&sb, " -> (%s)", report->referent);

	if (msg_type == FSCK_WARN)
		warning("%s: %s", sb.buf, message);
	else
		ret = error("%s: %s", sb.buf, message);

	strbuf_release(&sb);
	return ret;
}

static int fsck_blobs(struct oidset *blobs_found, struct oidset *blobs_done,
		      enum fsck_msg_id msg_missing, enum fsck_msg_id msg_type,
		      struct fsck_options *options, const char *blob_type)
{
	int ret = 0;
	struct oidset_iter iter;
	const struct object_id *oid;

	oidset_iter_init(blobs_found, &iter);
	while ((oid = oidset_iter_next(&iter))) {
		enum object_type type;
		unsigned long size;
		char *buf;

		if (oidset_contains(blobs_done, oid))
			continue;

		buf = repo_read_object_file(the_repository, oid, &type, &size);
		if (!buf) {
			if (is_promisor_object(the_repository, oid))
				continue;
			ret |= report(options,
				      oid, OBJ_BLOB, msg_missing,
				      "unable to read %s blob", blob_type);
			continue;
		}

		if (type == OBJ_BLOB)
			ret |= fsck_blob(oid, buf, size, options);
		else
			ret |= report(options, oid, type, msg_type,
				      "non-blob found at %s", blob_type);
		free(buf);
	}

	oidset_clear(blobs_found);
	oidset_clear(blobs_done);

	return ret;
}

int fsck_finish(struct fsck_options *options)
{
	int ret = 0;

	ret |= fsck_blobs(&options->gitmodules_found, &options->gitmodules_done,
			  FSCK_MSG_GITMODULES_MISSING, FSCK_MSG_GITMODULES_BLOB,
			  options, ".gitmodules");
	ret |= fsck_blobs(&options->gitattributes_found, &options->gitattributes_done,
			  FSCK_MSG_GITATTRIBUTES_MISSING, FSCK_MSG_GITATTRIBUTES_BLOB,
			  options, ".gitattributes");

	return ret;
}

void fsck_options_clear(struct fsck_options *options)
{
	free(options->msg_type);
	oidset_clear(&options->skip_oids);
	oidset_clear(&options->gitmodules_found);
	oidset_clear(&options->gitmodules_done);
	oidset_clear(&options->gitattributes_found);
	oidset_clear(&options->gitattributes_done);
	kh_clear_oid_map(options->object_names);
}

int git_fsck_config(const char *var, const char *value,
		    const struct config_context *ctx, void *cb)
{
	struct fsck_options *options = cb;
	const char *msg_id;

	if (strcmp(var, "fsck.skiplist") == 0) {
		char *path;
		struct strbuf sb = STRBUF_INIT;

		if (git_config_pathname(&path, var, value))
			return -1;
		strbuf_addf(&sb, "skiplist=%s", path);
		free(path);
		fsck_set_msg_types(options, sb.buf);
		strbuf_release(&sb);
		return 0;
	}

	if (skip_prefix(var, "fsck.", &msg_id)) {
		if (!value)
			return config_error_nonbool(var);
		fsck_set_msg_type(options, msg_id, value);
		return 0;
	}

	return git_default_config(var, value, ctx, cb);
}

/*
 * Custom error callbacks that are used in more than one place.
 */

int fsck_objects_error_cb_print_missing_gitmodules(struct fsck_options *o,
						   void *fsck_report,
						   enum fsck_msg_type msg_type,
						   enum fsck_msg_id msg_id,
						   const char *message)
{
	if (msg_id == FSCK_MSG_GITMODULES_MISSING) {
		struct fsck_object_report *report = fsck_report;
		puts(oid_to_hex(report->oid));
		return 0;
	}
	return fsck_objects_error_function(o, fsck_report,
					   msg_type, msg_id, message);
}<|MERGE_RESOLUTION|>--- conflicted
+++ resolved
@@ -226,12 +226,6 @@
 	return opts && oid && oidset_contains(&opts->skip_oids, oid);
 }
 
-<<<<<<< HEAD
-__attribute__((__format__ (__printf__, 5, 6)))
-static int report(struct fsck_options *options,
-		  const struct object_id *oid, enum object_type object_type,
-		  enum fsck_msg_id id, const char *fmt, ...)
-=======
 /*
  * Provide the common functionality for either fscking refs or objects.
  * It will get the current msg error type and call the error_func callback
@@ -240,7 +234,6 @@
 static int fsck_vreport(struct fsck_options *options,
 			void *fsck_report,
 			enum fsck_msg_id msg_id, const char *fmt, va_list ap)
->>>>>>> 09c274df
 {
 	struct strbuf sb = STRBUF_INIT;
 	enum fsck_msg_type msg_type = fsck_msg_type(msg_id, options);
