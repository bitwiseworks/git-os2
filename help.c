#include "cache.h"
#include "builtin.h"
#include "exec_cmd.h"
#include "levenshtein.h"
#include "help.h"
#include "common-cmds.h"
#include "string-list.h"
#include "column.h"
#include "version.h"
#include "refs.h"

void add_cmdname(struct cmdnames *cmds, const char *name, int len)
{
	struct cmdname *ent = xmalloc(sizeof(*ent) + len + 1);

	ent->len = len;
	memcpy(ent->name, name, len);
	ent->name[len] = 0;

	ALLOC_GROW(cmds->names, cmds->cnt + 1, cmds->alloc);
	cmds->names[cmds->cnt++] = ent;
}

static void clean_cmdnames(struct cmdnames *cmds)
{
	int i;
	for (i = 0; i < cmds->cnt; ++i)
		free(cmds->names[i]);
	free(cmds->names);
	cmds->cnt = 0;
	cmds->alloc = 0;
}

static int cmdname_compare(const void *a_, const void *b_)
{
	struct cmdname *a = *(struct cmdname **)a_;
	struct cmdname *b = *(struct cmdname **)b_;
	return strcmp(a->name, b->name);
}

static void uniq(struct cmdnames *cmds)
{
	int i, j;

	if (!cmds->cnt)
		return;

	for (i = j = 1; i < cmds->cnt; i++) {
		if (!strcmp(cmds->names[i]->name, cmds->names[j-1]->name))
			free(cmds->names[i]);
		else
			cmds->names[j++] = cmds->names[i];
	}

	cmds->cnt = j;
}

void exclude_cmds(struct cmdnames *cmds, struct cmdnames *excludes)
{
	int ci, cj, ei;
	int cmp;

	ci = cj = ei = 0;
	while (ci < cmds->cnt && ei < excludes->cnt) {
		cmp = strcmp(cmds->names[ci]->name, excludes->names[ei]->name);
		if (cmp < 0)
			cmds->names[cj++] = cmds->names[ci++];
		else if (cmp == 0) {
			ei++;
			free(cmds->names[ci++]);
		} else if (cmp > 0)
			ei++;
	}

	while (ci < cmds->cnt)
		cmds->names[cj++] = cmds->names[ci++];

	cmds->cnt = cj;
}

static void pretty_print_cmdnames(struct cmdnames *cmds, unsigned int colopts)
{
	struct string_list list = STRING_LIST_INIT_NODUP;
	struct column_options copts;
	int i;

	for (i = 0; i < cmds->cnt; i++)
		string_list_append(&list, cmds->names[i]->name);
	/*
	 * always enable column display, we only consult column.*
	 * about layout strategy and stuff
	 */
	colopts = (colopts & ~COL_ENABLE_MASK) | COL_ENABLED;
	memset(&copts, 0, sizeof(copts));
	copts.indent = "  ";
	copts.padding = 2;
	print_columns(&list, colopts, &copts);
	string_list_clear(&list, 0);
}

static int is_executable(const char *name)
{
	struct stat st;

	if (stat(name, &st) || /* stat, not lstat */
	    !S_ISREG(st.st_mode))
		return 0;

<<<<<<< HEAD
#if defined(WIN32) || defined(__CYGWIN__) || defined(__KLIBC__)
#if defined(__CYGWIN__)
if ((st.st_mode & S_IXUSR) == 0)
#endif
=======
#if defined(GIT_WINDOWS_NATIVE)
>>>>>>> 0a3e6eb2
{	/* cannot trust the executable bit, peek into the file instead */
	char buf[3] = { 0 };
	int n;
 	int fd = open(name, O_RDONLY | O_BINARY);
	st.st_mode &= ~S_IXUSR;
	if (fd >= 0) {
		n = read(fd, buf, 2);
		if (n == 2)
			/* DOS executables start with "MZ" */
#if defined(__KLIBC__)
			if (!strcmp(buf, "#!") || !strcmp(buf, "MZ") || !strcmp(buf, "LX"))
#else
			if (!strcmp(buf, "#!") || !strcmp(buf, "MZ"))
#endif
				st.st_mode |= S_IXUSR;
		close(fd);
	}
}
#endif
	return st.st_mode & S_IXUSR;
}

static void list_commands_in_dir(struct cmdnames *cmds,
					 const char *path,
					 const char *prefix)
{
	int prefix_len;
	DIR *dir = opendir(path);
	struct dirent *de;
	struct strbuf buf = STRBUF_INIT;
	int len;

	if (!dir)
		return;
	if (!prefix)
		prefix = "git-";
	prefix_len = strlen(prefix);

	strbuf_addf(&buf, "%s/", path);
	len = buf.len;

	while ((de = readdir(dir)) != NULL) {
		int entlen;

		if (!starts_with(de->d_name, prefix))
			continue;

		strbuf_setlen(&buf, len);
		strbuf_addstr(&buf, de->d_name);
		if (!is_executable(buf.buf))
			continue;

		entlen = strlen(de->d_name) - prefix_len;
		if (has_extension(de->d_name, ".exe"))
			entlen -= 4;

		add_cmdname(cmds, de->d_name + prefix_len, entlen);
	}
	closedir(dir);
	strbuf_release(&buf);
}

void load_command_list(const char *prefix,
		struct cmdnames *main_cmds,
		struct cmdnames *other_cmds)
{
	const char *env_path = getenv("PATH");
	const char *exec_path = git_exec_path();

	if (exec_path) {
		list_commands_in_dir(main_cmds, exec_path, prefix);
		qsort(main_cmds->names, main_cmds->cnt,
		      sizeof(*main_cmds->names), cmdname_compare);
		uniq(main_cmds);
	}

	if (env_path) {
		char *paths, *path, *colon;
		path = paths = xstrdup(env_path);
		while (1) {
			if ((colon = strchr(path, PATH_SEP)))
				*colon = 0;
			if (!exec_path || strcmp(path, exec_path))
				list_commands_in_dir(other_cmds, path, prefix);

			if (!colon)
				break;
			path = colon + 1;
		}
		free(paths);

		qsort(other_cmds->names, other_cmds->cnt,
		      sizeof(*other_cmds->names), cmdname_compare);
		uniq(other_cmds);
	}
	exclude_cmds(other_cmds, main_cmds);
}

void list_commands(unsigned int colopts,
		   struct cmdnames *main_cmds, struct cmdnames *other_cmds)
{
	if (main_cmds->cnt) {
		const char *exec_path = git_exec_path();
		printf_ln(_("available git commands in '%s'"), exec_path);
		putchar('\n');
		pretty_print_cmdnames(main_cmds, colopts);
		putchar('\n');
	}

	if (other_cmds->cnt) {
		printf_ln(_("git commands available from elsewhere on your $PATH"));
		putchar('\n');
		pretty_print_cmdnames(other_cmds, colopts);
		putchar('\n');
	}
}

void list_common_cmds_help(void)
{
	int i, longest = 0;

	for (i = 0; i < ARRAY_SIZE(common_cmds); i++) {
		if (longest < strlen(common_cmds[i].name))
			longest = strlen(common_cmds[i].name);
	}

	puts(_("The most commonly used git commands are:"));
	for (i = 0; i < ARRAY_SIZE(common_cmds); i++) {
		printf("   %s   ", common_cmds[i].name);
		mput_char(' ', longest - strlen(common_cmds[i].name));
		puts(_(common_cmds[i].help));
	}
}

int is_in_cmdlist(struct cmdnames *c, const char *s)
{
	int i;
	for (i = 0; i < c->cnt; i++)
		if (!strcmp(s, c->names[i]->name))
			return 1;
	return 0;
}

static int autocorrect;
static struct cmdnames aliases;

static int git_unknown_cmd_config(const char *var, const char *value, void *cb)
{
	if (!strcmp(var, "help.autocorrect"))
		autocorrect = git_config_int(var,value);
	/* Also use aliases for command lookup */
	if (starts_with(var, "alias."))
		add_cmdname(&aliases, var + 6, strlen(var + 6));

	return git_default_config(var, value, cb);
}

static int levenshtein_compare(const void *p1, const void *p2)
{
	const struct cmdname *const *c1 = p1, *const *c2 = p2;
	const char *s1 = (*c1)->name, *s2 = (*c2)->name;
	int l1 = (*c1)->len;
	int l2 = (*c2)->len;
	return l1 != l2 ? l1 - l2 : strcmp(s1, s2);
}

static void add_cmd_list(struct cmdnames *cmds, struct cmdnames *old)
{
	int i;
	ALLOC_GROW(cmds->names, cmds->cnt + old->cnt, cmds->alloc);

	for (i = 0; i < old->cnt; i++)
		cmds->names[cmds->cnt++] = old->names[i];
	free(old->names);
	old->cnt = 0;
	old->names = NULL;
}

/* An empirically derived magic number */
#define SIMILARITY_FLOOR 7
#define SIMILAR_ENOUGH(x) ((x) < SIMILARITY_FLOOR)

static const char bad_interpreter_advice[] =
	N_("'%s' appears to be a git command, but we were not\n"
	"able to execute it. Maybe git-%s is broken?");

const char *help_unknown_cmd(const char *cmd)
{
	int i, n, best_similarity = 0;
	struct cmdnames main_cmds, other_cmds;

	memset(&main_cmds, 0, sizeof(main_cmds));
	memset(&other_cmds, 0, sizeof(other_cmds));
	memset(&aliases, 0, sizeof(aliases));

	git_config(git_unknown_cmd_config, NULL);

	load_command_list("git-", &main_cmds, &other_cmds);

	add_cmd_list(&main_cmds, &aliases);
	add_cmd_list(&main_cmds, &other_cmds);
	qsort(main_cmds.names, main_cmds.cnt,
	      sizeof(main_cmds.names), cmdname_compare);
	uniq(&main_cmds);

	/* This abuses cmdname->len for levenshtein distance */
	for (i = 0, n = 0; i < main_cmds.cnt; i++) {
		int cmp = 0; /* avoid compiler stupidity */
		const char *candidate = main_cmds.names[i]->name;

		/*
		 * An exact match means we have the command, but
		 * for some reason exec'ing it gave us ENOENT; probably
		 * it's a bad interpreter in the #! line.
		 */
		if (!strcmp(candidate, cmd))
			die(_(bad_interpreter_advice), cmd, cmd);

		/* Does the candidate appear in common_cmds list? */
		while (n < ARRAY_SIZE(common_cmds) &&
		       (cmp = strcmp(common_cmds[n].name, candidate)) < 0)
			n++;
		if ((n < ARRAY_SIZE(common_cmds)) && !cmp) {
			/* Yes, this is one of the common commands */
			n++; /* use the entry from common_cmds[] */
			if (starts_with(candidate, cmd)) {
				/* Give prefix match a very good score */
				main_cmds.names[i]->len = 0;
				continue;
			}
		}

		main_cmds.names[i]->len =
			levenshtein(cmd, candidate, 0, 2, 1, 3) + 1;
	}

	qsort(main_cmds.names, main_cmds.cnt,
	      sizeof(*main_cmds.names), levenshtein_compare);

	if (!main_cmds.cnt)
		die(_("Uh oh. Your system reports no Git commands at all."));

	/* skip and count prefix matches */
	for (n = 0; n < main_cmds.cnt && !main_cmds.names[n]->len; n++)
		; /* still counting */

	if (main_cmds.cnt <= n) {
		/* prefix matches with everything? that is too ambiguous */
		best_similarity = SIMILARITY_FLOOR + 1;
	} else {
		/* count all the most similar ones */
		for (best_similarity = main_cmds.names[n++]->len;
		     (n < main_cmds.cnt &&
		      best_similarity == main_cmds.names[n]->len);
		     n++)
			; /* still counting */
	}
	if (autocorrect && n == 1 && SIMILAR_ENOUGH(best_similarity)) {
		const char *assumed = main_cmds.names[0]->name;
		main_cmds.names[0] = NULL;
		clean_cmdnames(&main_cmds);
		fprintf_ln(stderr,
			   _("WARNING: You called a Git command named '%s', "
			     "which does not exist.\n"
			     "Continuing under the assumption that you meant '%s'"),
			cmd, assumed);
		if (autocorrect > 0) {
			fprintf_ln(stderr, _("in %0.1f seconds automatically..."),
				(float)autocorrect/10.0);
			poll(NULL, 0, autocorrect * 100);
		}
		return assumed;
	}

	fprintf_ln(stderr, _("git: '%s' is not a git command. See 'git --help'."), cmd);

	if (SIMILAR_ENOUGH(best_similarity)) {
		fprintf_ln(stderr,
			   Q_("\nDid you mean this?",
			      "\nDid you mean one of these?",
			   n));

		for (i = 0; i < n; i++)
			fprintf(stderr, "\t%s\n", main_cmds.names[i]->name);
	}

	exit(1);
}

int cmd_version(int argc, const char **argv, const char *prefix)
{
	/*
	 * The format of this string should be kept stable for compatibility
	 * with external projects that rely on the output of "git version".
	 */
	printf("git version %s\n", git_version_string);
	return 0;
}

struct similar_ref_cb {
	const char *base_ref;
	struct string_list *similar_refs;
};

static int append_similar_ref(const char *refname, const unsigned char *sha1,
			      int flags, void *cb_data)
{
	struct similar_ref_cb *cb = (struct similar_ref_cb *)(cb_data);
	char *branch = strrchr(refname, '/') + 1;
	/* A remote branch of the same name is deemed similar */
	if (starts_with(refname, "refs/remotes/") &&
	    !strcmp(branch, cb->base_ref))
		string_list_append(cb->similar_refs,
				   refname + strlen("refs/remotes/"));
	return 0;
}

static struct string_list guess_refs(const char *ref)
{
	struct similar_ref_cb ref_cb;
	struct string_list similar_refs = STRING_LIST_INIT_NODUP;

	ref_cb.base_ref = ref;
	ref_cb.similar_refs = &similar_refs;
	for_each_ref(append_similar_ref, &ref_cb);
	return similar_refs;
}

void help_unknown_ref(const char *ref, const char *cmd, const char *error)
{
	int i;
	struct string_list suggested_refs = guess_refs(ref);

	fprintf_ln(stderr, _("%s: %s - %s"), cmd, ref, error);

	if (suggested_refs.nr > 0) {
		fprintf_ln(stderr,
			   Q_("\nDid you mean this?",
			      "\nDid you mean one of these?",
			      suggested_refs.nr));
		for (i = 0; i < suggested_refs.nr; i++)
			fprintf(stderr, "\t%s\n", suggested_refs.items[i].string);
	}

	string_list_clear(&suggested_refs, 0);
	exit(1);
}<|MERGE_RESOLUTION|>--- conflicted
+++ resolved
@@ -106,14 +106,7 @@
 	    !S_ISREG(st.st_mode))
 		return 0;
 
-<<<<<<< HEAD
-#if defined(WIN32) || defined(__CYGWIN__) || defined(__KLIBC__)
-#if defined(__CYGWIN__)
-if ((st.st_mode & S_IXUSR) == 0)
-#endif
-=======
-#if defined(GIT_WINDOWS_NATIVE)
->>>>>>> 0a3e6eb2
+#if defined(GIT_WINDOWS_NATIVE) || defined(__KLIBC__)
 {	/* cannot trust the executable bit, peek into the file instead */
 	char buf[3] = { 0 };
 	int n;
