--- conflicted
+++ resolved
@@ -1,11 +1,7 @@
 # Pass --without docs to rpmbuild if you don't want the documentation
 
 Name: 		git
-<<<<<<< HEAD
-Version: 	1.7.6.1
-=======
 Version: 	2.0.0
->>>>>>> 0a3e6eb2
 Release: 	1%{?dist}
 Summary:  	Core git tools
 License: 	GPL
