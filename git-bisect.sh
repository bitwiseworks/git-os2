#!/bin/sh

USAGE='[help|start|bad|good|new|old|terms|skip|next|reset|visualize|view|replay|log|run]'
LONG_USAGE='git bisect help
	print this long help message.
git bisect start [--term-{new,bad}=<term> --term-{old,good}=<term>]
		 [--no-checkout] [--first-parent] [<bad> [<good>...]] [--] [<pathspec>...]
	reset bisect state and start bisection.
git bisect (bad|new) [<rev>]
	mark <rev> a known-bad revision/
		a revision after change in a given property.
git bisect (good|old) [<rev>...]
	mark <rev>... known-good revisions/
		revisions before change in a given property.
git bisect terms [--term-good | --term-bad]
	show the terms used for old and new commits (default: bad, good)
git bisect skip [(<rev>|<range>)...]
	mark <rev>... untestable revisions.
git bisect next
	find next bisection to test and check it out.
git bisect reset [<commit>]
	finish bisection search and go back to commit.
git bisect (visualize|view)
	show bisect status in gitk.
git bisect replay <logfile>
	replay bisection log.
git bisect log
	show bisect log.
git bisect run <cmd>...
	use <cmd>... to automatically bisect.

Please use "git help bisect" to get the full man page.'

OPTIONS_SPEC=
. git-sh-setup

_x40='[0-9a-f][0-9a-f][0-9a-f][0-9a-f][0-9a-f]'
_x40="$_x40$_x40$_x40$_x40$_x40$_x40$_x40$_x40"
TERM_BAD=bad
TERM_GOOD=good

bisect_skip() {
	all=''
	for arg in "$@"
	do
		case "$arg" in
		*..*)
			revs=$(git rev-list "$arg") || die "$(eval_gettext "Bad rev input: \$arg")" ;;
		*)
			revs=$(git rev-parse --sq-quote "$arg") ;;
		esac
		all="$all $revs"
	done
	eval git bisect--helper --bisect-state 'skip' $all
}

bisect_visualize() {
	git bisect--helper --bisect-next-check $TERM_GOOD $TERM_BAD fail || exit

	if test $# = 0
	then
		if test -n "${DISPLAY+set}${SESSIONNAME+set}${MSYSTEM+set}${SECURITYSESSIONID+set}" &&
			type gitk >/dev/null 2>&1
		then
			set gitk
		else
			set git log
		fi
	else
		case "$1" in
		git*|tig) ;;
		-*)	set git log "$@" ;;
		*)	set git "$@" ;;
		esac
	fi

	eval '"$@"' --bisect -- $(cat "$GIT_DIR/BISECT_NAMES")
}

bisect_replay () {
	file="$1"
	test "$#" -eq 1 || die "$(gettext "No logfile given")"
	test -r "$file" || die "$(eval_gettext "cannot read \$file for replaying")"
	git bisect--helper --bisect-reset || exit
	oIFS="$IFS" IFS="$IFS$(printf '\015')"
	while read git bisect command rev tail
	do
		test "$git $bisect" = "git bisect" || test "$git" = "git-bisect" || continue
		if test "$git" = "git-bisect"
		then
			rev="$command"
			command="$bisect"
		fi
		get_terms
		git bisect--helper --check-and-set-terms "$command" "$TERM_GOOD" "$TERM_BAD" || exit
		get_terms
		case "$command" in
		start)
			eval "git bisect--helper --bisect-start $rev $tail" ;;
		"$TERM_GOOD"|"$TERM_BAD"|skip)
			git bisect--helper --bisect-write "$command" "$rev" "$TERM_GOOD" "$TERM_BAD" || exit;;
		terms)
			git bisect--helper --bisect-terms $rev || exit;;
		*)
			die "$(gettext "?? what are you talking about?")" ;;
		esac
	done <"$file"
	IFS="$oIFS"
	git bisect--helper --bisect-auto-next || exit
}

bisect_run () {
	git bisect--helper --bisect-next-check $TERM_GOOD $TERM_BAD fail || exit

	test -n "$*" || die "$(gettext "bisect run failed: no command provided.")"

	while true
	do
		command="$@"
		eval_gettextln "running \$command"
		"$@"
		res=$?

		# Check for really bad run error.
		if [ $res -lt 0 -o $res -ge 128 ]
		then
			eval_gettextln "bisect run failed:
exit code \$res from '\$command' is < 0 or >= 128" >&2
			exit $res
		fi

		# Find current state depending on run success or failure.
		# A special exit code of 125 means cannot test.
		if [ $res -eq 125 ]
		then
			state='skip'
		elif [ $res -gt 0 ]
		then
			state="$TERM_BAD"
		else
			state="$TERM_GOOD"
		fi

		git bisect--helper --bisect-state $state >"$GIT_DIR/BISECT_RUN"
		res=$?

		cat "$GIT_DIR/BISECT_RUN"

		if sane_grep "first $TERM_BAD commit could be any of" "$GIT_DIR/BISECT_RUN" \
			>/dev/null
		then
			gettextln "bisect run cannot continue any more" >&2
			exit $res
		fi

		if [ $res -ne 0 ]
		then
			eval_gettextln "bisect run failed:
'bisect-state \$state' exited with error code \$res" >&2
			exit $res
		fi

		if sane_grep "is the first $TERM_BAD commit" "$GIT_DIR/BISECT_RUN" >/dev/null
		then
			gettextln "bisect run success"
			exit 0;
		fi

	done
}

bisect_log () {
	test -s "$GIT_DIR/BISECT_LOG" || die "$(gettext "We are not bisecting.")"
	cat "$GIT_DIR/BISECT_LOG"
}

get_terms () {
	if test -s "$GIT_DIR/BISECT_TERMS"
	then
		{
		read TERM_BAD
		read TERM_GOOD
		} <"$GIT_DIR/BISECT_TERMS"
	fi
}

<<<<<<< HEAD
write_terms () {
	TERM_BAD=$1
	TERM_GOOD=$2
	if test "$TERM_BAD" = "$TERM_GOOD"
	then
		die "$(gettext "please use two different terms")"
	fi
	check_term_format "$TERM_BAD" bad
	check_term_format "$TERM_GOOD" good
	printf '%s\n%s\n' "$TERM_BAD" "$TERM_GOOD" | tr -d '\r' >"$GIT_DIR/BISECT_TERMS"
}

check_term_format () {
	term=$1
	git check-ref-format refs/bisect/"$term" ||
	die "$(eval_gettext "'\$term' is not a valid term")"
	case "$term" in
	help|start|terms|skip|next|reset|visualize|replay|log|run)
		die "$(eval_gettext "can't use the builtin command '\$term' as a term")"
		;;
	bad|new)
		if test "$2" != bad
		then
			# In theory, nothing prevents swapping
			# completely good and bad, but this situation
			# could be confusing and hasn't been tested
			# enough. Forbid it for now.
			die "$(eval_gettext "can't change the meaning of term '\$term'")"
		fi
		;;
	good|old)
		if test "$2" != good
		then
			die "$(eval_gettext "can't change the meaning of term '\$term'")"
		fi
		;;
	esac
}

check_and_set_terms () {
	cmd="$1"
	case "$cmd" in
	skip|start|terms) ;;
	*)
		if test -s "$GIT_DIR/BISECT_TERMS" && test "$cmd" != "$TERM_BAD" && test "$cmd" != "$TERM_GOOD"
		then
			die "$(eval_gettext "Invalid command: you're currently in a \$TERM_BAD/\$TERM_GOOD bisect.")"
		fi
		case "$cmd" in
		bad|good)
			if ! test -s "$GIT_DIR/BISECT_TERMS"
			then
				write_terms bad good
			fi
			;;
		new|old)
			if ! test -s "$GIT_DIR/BISECT_TERMS"
			then
				write_terms new old
			fi
			;;
		esac ;;
	esac
}

bisect_voc () {
	case "$1" in
	bad) echo "bad|new" ;;
	good) echo "good|old" ;;
	esac
}

bisect_terms () {
	get_terms
	if ! test -s "$GIT_DIR/BISECT_TERMS"
	then
		die "$(gettext "no terms defined")"
	fi
	case "$#" in
	0)
		gettextln "Your current terms are $TERM_GOOD for the old state
and $TERM_BAD for the new state."
		;;
	1)
		arg=$1
		case "$arg" in
			--term-good|--term-old)
				printf '%s\n' "$TERM_GOOD"
				;;
			--term-bad|--term-new)
				printf '%s\n' "$TERM_BAD"
				;;
			*)
				die "$(eval_gettext "invalid argument \$arg for 'git bisect terms'.
Supported options are: --term-good|--term-old and --term-bad|--term-new.")"
				;;
		esac
		;;
	*)
		usage ;;
	esac
}

=======
>>>>>>> 0492a6d4
case "$#" in
0)
	usage ;;
*)
	cmd="$1"
	get_terms
	shift
	case "$cmd" in
	help)
		git bisect -h ;;
	start)
		git bisect--helper --bisect-start "$@" ;;
	bad|good|new|old|"$TERM_BAD"|"$TERM_GOOD")
		git bisect--helper --bisect-state "$cmd" "$@" ;;
	skip)
		bisect_skip "$@" ;;
	next)
		# Not sure we want "next" at the UI level anymore.
		git bisect--helper --bisect-next "$@" || exit ;;
	visualize|view)
		bisect_visualize "$@" ;;
	reset)
		git bisect--helper --bisect-reset "$@" ;;
	replay)
		bisect_replay "$@" ;;
	log)
		bisect_log ;;
	run)
		bisect_run "$@" ;;
	terms)
		git bisect--helper --bisect-terms "$@" || exit;;
	*)
		usage ;;
	esac
esac<|MERGE_RESOLUTION|>--- conflicted
+++ resolved
@@ -184,112 +184,6 @@
 	fi
 }
 
-<<<<<<< HEAD
-write_terms () {
-	TERM_BAD=$1
-	TERM_GOOD=$2
-	if test "$TERM_BAD" = "$TERM_GOOD"
-	then
-		die "$(gettext "please use two different terms")"
-	fi
-	check_term_format "$TERM_BAD" bad
-	check_term_format "$TERM_GOOD" good
-	printf '%s\n%s\n' "$TERM_BAD" "$TERM_GOOD" | tr -d '\r' >"$GIT_DIR/BISECT_TERMS"
-}
-
-check_term_format () {
-	term=$1
-	git check-ref-format refs/bisect/"$term" ||
-	die "$(eval_gettext "'\$term' is not a valid term")"
-	case "$term" in
-	help|start|terms|skip|next|reset|visualize|replay|log|run)
-		die "$(eval_gettext "can't use the builtin command '\$term' as a term")"
-		;;
-	bad|new)
-		if test "$2" != bad
-		then
-			# In theory, nothing prevents swapping
-			# completely good and bad, but this situation
-			# could be confusing and hasn't been tested
-			# enough. Forbid it for now.
-			die "$(eval_gettext "can't change the meaning of term '\$term'")"
-		fi
-		;;
-	good|old)
-		if test "$2" != good
-		then
-			die "$(eval_gettext "can't change the meaning of term '\$term'")"
-		fi
-		;;
-	esac
-}
-
-check_and_set_terms () {
-	cmd="$1"
-	case "$cmd" in
-	skip|start|terms) ;;
-	*)
-		if test -s "$GIT_DIR/BISECT_TERMS" && test "$cmd" != "$TERM_BAD" && test "$cmd" != "$TERM_GOOD"
-		then
-			die "$(eval_gettext "Invalid command: you're currently in a \$TERM_BAD/\$TERM_GOOD bisect.")"
-		fi
-		case "$cmd" in
-		bad|good)
-			if ! test -s "$GIT_DIR/BISECT_TERMS"
-			then
-				write_terms bad good
-			fi
-			;;
-		new|old)
-			if ! test -s "$GIT_DIR/BISECT_TERMS"
-			then
-				write_terms new old
-			fi
-			;;
-		esac ;;
-	esac
-}
-
-bisect_voc () {
-	case "$1" in
-	bad) echo "bad|new" ;;
-	good) echo "good|old" ;;
-	esac
-}
-
-bisect_terms () {
-	get_terms
-	if ! test -s "$GIT_DIR/BISECT_TERMS"
-	then
-		die "$(gettext "no terms defined")"
-	fi
-	case "$#" in
-	0)
-		gettextln "Your current terms are $TERM_GOOD for the old state
-and $TERM_BAD for the new state."
-		;;
-	1)
-		arg=$1
-		case "$arg" in
-			--term-good|--term-old)
-				printf '%s\n' "$TERM_GOOD"
-				;;
-			--term-bad|--term-new)
-				printf '%s\n' "$TERM_BAD"
-				;;
-			*)
-				die "$(eval_gettext "invalid argument \$arg for 'git bisect terms'.
-Supported options are: --term-good|--term-old and --term-bad|--term-new.")"
-				;;
-		esac
-		;;
-	*)
-		usage ;;
-	esac
-}
-
-=======
->>>>>>> 0492a6d4
 case "$#" in
 0)
 	usage ;;
